// Copyright (c) 2022 MASSA LABS <info@massa.net>

//! Module to interact with the disk ledger

use massa_ledger_exports::*;
use massa_models::constants::{ADDRESS_SIZE_BYTES, LEDGER_PART_SIZE_MESSAGE_BYTES};
use massa_models::{
    Address, ModelsError, SerializeCompact, Slot, VecU8Deserializer, VecU8Serializer,
};
use massa_serialization::{Deserializer, Serializer};
use nom::multi::many0;
use nom::sequence::tuple;
use rocksdb::{
    ColumnFamilyDescriptor, Direction, IteratorMode, Options, ReadOptions, WriteBatch, DB,
};
use std::collections::{BTreeSet, HashMap};
use std::ops::Bound;
use std::path::PathBuf;
use std::rc::Rc;

const LEDGER_CF: &str = "ledger";
const METADATA_CF: &str = "metadata";
const OPEN_ERROR: &str = "critical: rocksdb open operation failed";
const CRUD_ERROR: &str = "critical: rocksdb crud operation failed";
const CF_ERROR: &str = "critical: rocksdb column family operation failed";
const SLOT_KEY: &[u8; 1] = b"s";

/// Ledger sub entry enum
pub enum LedgerSubEntry {
    /// Sequential Balance
    SeqBalance,
    /// Parallel Balance
    ParBalance,
    /// Bytecode
    Bytecode,
    /// Datastore entry
    Datastore(Vec<u8>),
}

/// Disk ledger DB module
///
/// Contains a RocksDB DB instance
#[derive(Debug)]
pub(crate) struct LedgerDB(DB);

/// For a given start prefix (inclusive), returns the correct end prefix (non-inclusive).
/// This assumes the key bytes are ordered in lexicographical order.
/// Since key length is not limited, for some case we return `None` because there is
/// no bounded limit (every keys in the serie `[]`, `[255]`, `[255, 255]` ...).
fn end_prefix(prefix: &[u8]) -> Option<Vec<u8>> {
    let mut end_range = prefix.to_vec();
    while let Some(0xff) = end_range.last() {
        end_range.pop();
    }
    if let Some(byte) = end_range.last_mut() {
        *byte += 1;
        Some(end_range)
    } else {
        None
    }
}

#[test]
fn test_end_prefix() {
    assert_eq!(end_prefix(&[5, 6, 7]), Some(vec![5, 6, 8]));
    assert_eq!(end_prefix(&[5, 6, 255]), Some(vec![5, 7]));
}

// TODO: save attached slot in metadata for a lighter bootstrap after disconnection
impl LedgerDB {
    /// Create and initialize a new LedgerDB.
    ///
    /// # Arguments
    /// * path: path to the desired disk ledger db directory
    pub fn new(path: PathBuf) -> Self {
        let mut db_opts = Options::default();
        db_opts.create_if_missing(true);
        db_opts.create_missing_column_families(true);

        let db = DB::open_cf_descriptors(
            &db_opts,
            path,
            vec![
                ColumnFamilyDescriptor::new(LEDGER_CF, Options::default()),
                ColumnFamilyDescriptor::new(METADATA_CF, Options::default()),
            ],
        )
        .expect(OPEN_ERROR);

        LedgerDB(db)
    }

    /// Set the initial disk ledger
    ///
    /// # Arguments
    /// * initial_ledger: initial entries to put in the disk
    pub fn set_initial_ledger(&mut self, initial_ledger: HashMap<Address, LedgerEntry>) {
        let mut batch = WriteBatch::default();
        for (address, entry) in initial_ledger {
            self.put_entry(&address, entry, &mut batch);
        }
        self.write_batch(batch);
    }

    /// Allows applying `LedgerChanges` to the disk ledger
    ///
    /// # Arguments
    /// * changes: ledger changes to be applied
    /// * slot: new slot associated to the final ledger
    pub fn apply_changes(&mut self, changes: LedgerChanges, slot: Slot) {
        // create the batch
        let mut batch = WriteBatch::default();
        // for all incoming changes
        for (addr, change) in changes.0 {
            match change {
                // the incoming change sets a ledger entry to a new one
                SetUpdateOrDelete::Set(new_entry) => {
                    // inserts/overwrites the entry with the incoming one
                    self.put_entry(&addr, new_entry, &mut batch);
                }
                // the incoming change updates an existing ledger entry
                SetUpdateOrDelete::Update(entry_update) => {
                    // applies the updates to the entry
                    // if the entry does not exist, inserts a default one and applies the updates to it
                    self.update_entry(&addr, entry_update, &mut batch);
                }
                // the incoming change deletes a ledger entry
                SetUpdateOrDelete::Delete => {
                    // delete the entry, if it exists
                    self.delete_entry(&addr, &mut batch);
                }
            }
        }
        // set the associated slot in metadata
        self.set_metadata(slot, &mut batch);
        // write the batch
        self.write_batch(batch);
    }

    /// Apply the given operation batch to the disk ledger.
    ///
    /// NOTE: the batch is not saved within the object because it cannot be shared between threads safely
    fn write_batch(&self, batch: WriteBatch) {
        self.0.write(batch).expect(CRUD_ERROR);
    }

    /// Set the disk ledger metadata
    ///
    /// # Arguments
    /// * slot: associated slot of the current ledger
    /// * batch: the given operation batch to update
    ///
    /// NOTE: right now the metadata is only a Slot, use a struct in the future
    fn set_metadata(&self, slot: Slot, batch: &mut WriteBatch) {
        let handle = self.0.cf_handle(METADATA_CF).expect(CF_ERROR);

        // Slot::to_bytes_compact() never fails
        batch.put_cf(handle, SLOT_KEY, slot.to_bytes_compact().unwrap());
    }

    /// Add every sub-entry individually for a given entry.
    ///
    /// # Arguments
    /// * addr: associated address
    /// * ledger_entry: complete entry to be added
    /// * batch: the given operation batch to update
    fn put_entry(&mut self, addr: &Address, ledger_entry: LedgerEntry, batch: &mut WriteBatch) {
        let handle = self.0.cf_handle(LEDGER_CF).expect(CF_ERROR);

        // sequential balance
        // note that Amount::to_bytes_compact() never fails
        batch.put_cf(
            handle,
            seq_balance_key!(addr),
            ledger_entry.sequential_balance.to_bytes_compact().unwrap(),
        );

        // parallel balance
        batch.put_cf(
            handle,
            par_balance_key!(addr),
            ledger_entry.parallel_balance.to_bytes_compact().unwrap(),
        );

        // bytecode
        batch.put_cf(handle, bytecode_key!(addr), ledger_entry.bytecode);

        // datastore
        for (hash, entry) in ledger_entry.datastore {
            batch.put_cf(handle, data_key!(addr, hash), entry);
        }
    }

    /// Get the given sub-entry of a given address.
    ///
    /// # Arguments
    /// * addr: associated address
    /// * ty: type of the queried sub-entry
    ///
    /// # Returns
    /// An Option of the sub-entry value as bytes
    pub fn get_sub_entry(&self, addr: &Address, ty: LedgerSubEntry) -> Option<Vec<u8>> {
        let handle = self.0.cf_handle(LEDGER_CF).expect(CF_ERROR);

        match ty {
            LedgerSubEntry::SeqBalance => self
                .0
                .get_cf(handle, seq_balance_key!(addr))
                .expect(CRUD_ERROR),
            LedgerSubEntry::ParBalance => self
                .0
                .get_cf(handle, par_balance_key!(addr))
                .expect(CRUD_ERROR),
            LedgerSubEntry::Bytecode => self
                .0
                .get_cf(handle, bytecode_key!(addr))
                .expect(CRUD_ERROR),
            LedgerSubEntry::Datastore(hash) => self
                .0
                .get_cf(handle, data_key!(addr, hash))
                .expect(CRUD_ERROR),
        }
    }

<<<<<<< HEAD
    /// Get every address and their corresponding balance.
    /// IMPORTANT: This should only be used for debug purposes.
    ///
    /// # Returns
    /// A BTreeMap with the address as key and the balance as value
    #[cfg(feature = "testing")]
    pub fn get_every_address(&self) -> BTreeMap<Address, Amount> {
        let handle = self.0.cf_handle(LEDGER_CF).expect(CF_ERROR);

        let ledger = self
            .0
            .iterator_cf(handle, IteratorMode::Start)
            .collect::<Vec<_>>();

        let mut addresses = BTreeMap::new();
        let address_deserializer = AddressDeserializer::new();
        for (key, entry) in ledger {
            let (rest, address) = address_deserializer
                .deserialize::<DeserializeError>(&key[..])
                .unwrap();
            if rest.first() == Some(&PAR_BALANCE_IDENT) {
                addresses.insert(address, Amount::from_bytes_compact(&entry).unwrap().0);
            }
        }
        addresses
    }

    /// Get the entire datastore for a given address.
=======
    /// Get every key of the datastore for a given address.
>>>>>>> 343844eb
    ///
    /// # Returns
    /// A BTreeSet of the datastore keys
    pub fn get_datastore_keys(&self, addr: &Address) -> BTreeSet<Vec<u8>> {
        let handle = self.0.cf_handle(LEDGER_CF).expect(CF_ERROR);

        let mut opt = ReadOptions::default();
        opt.set_iterate_upper_bound(end_prefix(data_prefix!(addr)).unwrap());

        self.0
            .iterator_cf_opt(
                handle,
                opt,
                IteratorMode::From(data_prefix!(addr), Direction::Forward),
            )
            .map(|(key, _)| key.split_at(ADDRESS_SIZE_BYTES + 1).1.to_vec())
            .collect()
    }

    /// Update the ledger entry of a given address.
    ///
    /// # Arguments
    /// * entry_update: a descriptor of the entry updates to be applied
    /// * batch: the given operation batch to update
    fn update_entry(
        &mut self,
        addr: &Address,
        entry_update: LedgerEntryUpdate,
        batch: &mut WriteBatch,
    ) {
        let handle = self.0.cf_handle(LEDGER_CF).expect(CF_ERROR);

        // sequential balance
        // note that Amount::to_bytes_compact() never fails
        if let SetOrKeep::Set(balance) = entry_update.sequential_balance {
            batch.put_cf(
                handle,
                seq_balance_key!(addr),
                balance.to_bytes_compact().unwrap(),
            );
        }

        // parallel balance
        if let SetOrKeep::Set(balance) = entry_update.parallel_balance {
            batch.put_cf(
                handle,
                par_balance_key!(addr),
                balance.to_bytes_compact().unwrap(),
            );
        }

        // bytecode
        if let SetOrKeep::Set(bytecode) = entry_update.bytecode {
            batch.put_cf(handle, bytecode_key!(addr), bytecode);
        }

        // datastore
        for (hash, update) in entry_update.datastore {
            match update {
                SetOrDelete::Set(entry) => batch.put_cf(handle, data_key!(addr, hash), entry),
                SetOrDelete::Delete => batch.delete_cf(handle, data_key!(addr, hash)),
            }
        }
    }

    /// Delete every sub-entry associated to the given address.
    ///
    /// # Arguments
    /// * batch: the given operation batch to update
    fn delete_entry(&self, addr: &Address, batch: &mut WriteBatch) {
        let handle = self.0.cf_handle(LEDGER_CF).expect(CF_ERROR);

        // sequential balance
        batch.delete_cf(handle, seq_balance_key!(addr));

        // parallel balance
        batch.delete_cf(handle, par_balance_key!(addr));

        // bytecode
        batch.delete_cf(handle, bytecode_key!(addr));

        // datastore
        let mut opt = ReadOptions::default();
        opt.set_iterate_upper_bound(end_prefix(data_prefix!(addr)).unwrap());
        for (key, _) in self.0.iterator_cf_opt(
            handle,
            opt,
            IteratorMode::From(data_prefix!(addr), Direction::Forward),
        ) {
            batch.delete_cf(handle, key);
        }
    }

    /// Get a part of the disk Ledger.
    /// Mainly used in the bootstrap process.
    ///
    /// # Arguments
    /// * last_key: key where the part retrieving must start
    ///
    /// # Returns
    /// A tuple containing:
    /// * The ledger part as bytes
    /// * The last taken key (this is an optimization to easily keep a reference to the last key)
    pub fn get_ledger_part(
        &self,
        last_key: &Option<Vec<u8>>,
    ) -> Result<(Vec<u8>, Option<Vec<u8>>), ModelsError> {
        let ser = VecU8Serializer::new();
        let key_serializer = KeySerializer::new();
        let handle = self.0.cf_handle(LEDGER_CF).expect(CF_ERROR);
        let mut part = Vec::new();
        let opt = ReadOptions::default();

        // Creates an iterator from the next element after the last if defined, otherwise initialize it at the first key of the ledger.
        let db_iterator = if let Some(key) = last_key {
            let mut iter =
                self.0
                    .iterator_cf_opt(handle, opt, IteratorMode::From(key, Direction::Forward));
            iter.next();
            iter
        } else {
            self.0.iterator_cf_opt(handle, opt, IteratorMode::Start)
        };
        let mut last_key = None;

        // Iterates over the whole database
        for (key, entry) in db_iterator {
            if (part.len() as u64) < (LEDGER_PART_SIZE_MESSAGE_BYTES) {
                key_serializer.serialize(&key.to_vec(), &mut part)?;
                ser.serialize(&entry.to_vec(), &mut part)?;
                last_key = Some(key.to_vec());
            } else {
                break;
            }
        }
        Ok((part, last_key))
    }

    /// Set a part of the ledger in the database.
    /// We deserialize in this function because we insert in the ledger while deserializing.
    /// Used for bootstrap.
    ///
    /// # Arguments
    /// * data: must be the serialized version provided by `get_ledger_part`
    ///
    /// # Returns
    /// The last key of the inserted entry (this is an optimization to easily keep a reference to the last key)
    pub fn set_ledger_part<'a>(&self, data: &'a [u8]) -> Result<Option<Vec<u8>>, ModelsError> {
        let handle = self.0.cf_handle(LEDGER_CF).expect(CF_ERROR);
        let vec_u8_deserializer =
            VecU8Deserializer::new(Bound::Included(0), Bound::Excluded(u64::MAX));
        let key_deserializer = KeyDeserializer::new();
        let mut last_key = Rc::new(None);
        let mut batch = WriteBatch::default();

        // Since this data is coming from the network, deser to address and ser back to bytes for a security check.
        let (rest, _) = many0(|input: &'a [u8]| {
            let (rest, (key, value)) = tuple((
                |input| key_deserializer.deserialize(input),
                |input| vec_u8_deserializer.deserialize(input),
            ))(input)?;
            *Rc::get_mut(&mut last_key).ok_or_else(|| {
                nom::Err::Error(nom::error::Error::new(input, nom::error::ErrorKind::Fail))
            })? = Some(key.clone());
            batch.put_cf(handle, key, value);
            Ok((rest, ()))
        })(data)
        .map_err(|_| ModelsError::SerializeError("Error in deserialization".to_string()))?;

        // Every byte should have been read
        if rest.is_empty() {
            self.0.write(batch).expect(CRUD_ERROR);
            Ok((*last_key).clone())
        } else {
            println!("REST LEN = {}", rest.len());
            Err(ModelsError::SerializeError(
                "rest is not empty.".to_string(),
            ))
        }
    }

    /// Get every address and their corresponding balance.
    ///
    /// IMPORTANT: This should only be used for debug purposes.
    ///
    /// # Returns
    /// A BTreeMap with the address as key and the balance as value
    #[cfg(feature = "testing")]
    pub fn get_every_address(&self) -> std::collections::BTreeMap<Address, massa_models::Amount> {
        use massa_models::{address::AddressDeserializer, DeserializeCompact};
        use massa_serialization::DeserializeError;

        let handle = self.0.cf_handle(LEDGER_CF).expect(CF_ERROR);

        let ledger = self
            .0
            .iterator_cf(handle, IteratorMode::Start)
            .collect::<Vec<_>>();

        let mut addresses = std::collections::BTreeMap::new();
        let address_deserializer = AddressDeserializer::new();
        for (key, entry) in ledger {
            let (rest, address) = address_deserializer
                .deserialize::<DeserializeError>(&key[..])
                .unwrap();
            if rest.first() == Some(&BALANCE_IDENT) {
                addresses.insert(
                    address,
                    massa_models::Amount::from_bytes_compact(&entry).unwrap().0,
                );
            }
        }
        addresses
    }

    /// Get the entire datastore for a given address.
    ///
    /// IMPORTANT: This should only be used for debug purposes.
    ///
    /// # Returns
    /// A BTreeMap with the entry hash as key and the data bytes as value
    #[cfg(feature = "testing")]
    pub fn get_entire_datastore(
        &self,
        addr: &Address,
    ) -> std::collections::BTreeMap<Vec<u8>, Vec<u8>> {
        let handle = self.0.cf_handle(LEDGER_CF).expect(CF_ERROR);

        let mut opt = ReadOptions::default();
        opt.set_iterate_upper_bound(end_prefix(data_prefix!(addr)).unwrap());

        self.0
            .iterator_cf_opt(
                handle,
                opt,
                IteratorMode::From(data_prefix!(addr), Direction::Forward),
            )
            .map(|(key, data)| {
                (
                    key.split_at(ADDRESS_SIZE_BYTES + 1).1.to_vec(),
                    data.to_vec(),
                )
            })
            .collect()
    }
}

#[cfg(test)]
mod tests {
    use super::LedgerDB;
    use crate::ledger_db::LedgerSubEntry;
    use massa_ledger_exports::{LedgerEntry, LedgerEntryUpdate, SetOrKeep};
    use massa_models::{Address, Amount, DeserializeCompact};
    use massa_signature::KeyPair;
    use rocksdb::WriteBatch;
    use std::collections::BTreeMap;
    use tempfile::TempDir;

    #[cfg(test)]
    fn init_test_ledger(addr: Address) -> (LedgerDB, BTreeMap<Vec<u8>, Vec<u8>>) {
        // init data
        let mut data = BTreeMap::new();
        data.insert(b"1".to_vec(), b"a".to_vec());
        data.insert(b"2".to_vec(), b"b".to_vec());
        data.insert(b"3".to_vec(), b"c".to_vec());
        let entry = LedgerEntry {
            parallel_balance: Amount::from_raw(42),
            datastore: data.clone(),
            ..Default::default()
        };
        let entry_update = LedgerEntryUpdate {
            parallel_balance: SetOrKeep::Set(Amount::from_raw(21)),
            bytecode: SetOrKeep::Keep,
            ..Default::default()
        };

        // write data
        let temp_dir = TempDir::new().unwrap();
        let mut db = LedgerDB::new(temp_dir.path().to_path_buf());
        let mut batch = WriteBatch::default();
        db.put_entry(&addr, entry, &mut batch);
        db.update_entry(&addr, entry_update, &mut batch);
        db.write_batch(batch);

        // return db and initial data
        (db, data)
    }

    /// Functional test of LedgerDB
    #[test]
    fn test_ledger_db() {
        // init addresses
        let pub_a = KeyPair::generate().get_public_key();
        let pub_b = KeyPair::generate().get_public_key();
        let a = Address::from_public_key(&pub_a);
        let b = Address::from_public_key(&pub_b);
        let (db, data) = init_test_ledger(a);

        // first assert
        assert!(db.get_sub_entry(&a, LedgerSubEntry::ParBalance).is_some());
        assert_eq!(
            Amount::from_bytes_compact(&db.get_sub_entry(&a, LedgerSubEntry::ParBalance).unwrap())
                .unwrap()
                .0,
            Amount::from_raw(21)
        );
        assert!(db.get_sub_entry(&b, LedgerSubEntry::ParBalance).is_none());
        assert_eq!(data, db.get_entire_datastore(&a));

        // delete entry
        let mut batch = WriteBatch::default();
        db.delete_entry(&a, &mut batch);
        db.write_batch(batch);

        // second assert
        assert!(db.get_sub_entry(&a, LedgerSubEntry::ParBalance).is_none());
        assert!(db.get_entire_datastore(&a).is_empty());
    }

    #[test]
    fn test_ledger_parts() {
        let pub_a = KeyPair::generate().get_public_key();
        let a = Address::from_public_key(&pub_a);
        let (db, _) = init_test_ledger(a);
        let res = db.get_ledger_part(&None).unwrap();
        db.set_ledger_part(&res.0[..]).unwrap();
    }
}<|MERGE_RESOLUTION|>--- conflicted
+++ resolved
@@ -222,38 +222,7 @@
         }
     }
 
-<<<<<<< HEAD
-    /// Get every address and their corresponding balance.
-    /// IMPORTANT: This should only be used for debug purposes.
-    ///
-    /// # Returns
-    /// A BTreeMap with the address as key and the balance as value
-    #[cfg(feature = "testing")]
-    pub fn get_every_address(&self) -> BTreeMap<Address, Amount> {
-        let handle = self.0.cf_handle(LEDGER_CF).expect(CF_ERROR);
-
-        let ledger = self
-            .0
-            .iterator_cf(handle, IteratorMode::Start)
-            .collect::<Vec<_>>();
-
-        let mut addresses = BTreeMap::new();
-        let address_deserializer = AddressDeserializer::new();
-        for (key, entry) in ledger {
-            let (rest, address) = address_deserializer
-                .deserialize::<DeserializeError>(&key[..])
-                .unwrap();
-            if rest.first() == Some(&PAR_BALANCE_IDENT) {
-                addresses.insert(address, Amount::from_bytes_compact(&entry).unwrap().0);
-            }
-        }
-        addresses
-    }
-
-    /// Get the entire datastore for a given address.
-=======
     /// Get every key of the datastore for a given address.
->>>>>>> 343844eb
     ///
     /// # Returns
     /// A BTreeSet of the datastore keys
