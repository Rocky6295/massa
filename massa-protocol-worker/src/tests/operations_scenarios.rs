--- conflicted
+++ resolved
@@ -440,13 +440,8 @@
             .await;
 
             // Send the block as search results.
-<<<<<<< HEAD
             let mut results: BlocksResults = Map::default();
-            let mut ops = Set::<OperationId>::default();
-=======
-            let mut results = Map::default();
             let mut ops = OperationIds::default();
->>>>>>> 852e4e3a
             ops.insert(operation_id);
             results.insert(expected_block_id, Some((Some(ops), None)));
 
