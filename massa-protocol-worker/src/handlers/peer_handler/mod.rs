use std::cmp::Reverse;
use std::net::IpAddr;
use std::{collections::HashMap, net::SocketAddr, thread::JoinHandle, time::Duration};

use crossbeam::channel::tick;
use crossbeam::{
    channel::{Receiver, Sender},
    select,
};
use massa_models::version::{VersionDeserializer, VersionSerializer};
use massa_protocol_exports::{BootstrapPeers, ProtocolConfig};
use massa_serialization::{DeserializeError, Deserializer, Serializer};
use peernet::types::PUBLIC_KEY_SIZE_BYTES;
use rand::{rngs::StdRng, RngCore, SeedableRng};

use peernet::messages::MessagesSerializer;
use peernet::{
    error::{PeerNetError, PeerNetResult},
    messages::MessagesHandler as PeerNetMessagesHandler,
    peer::InitConnectionHandler,
    peer_id::PeerId,
    transports::{endpoint::Endpoint, TransportType},
    types::Hash,
    types::{KeyPair, Signature},
};
use tracing::log::{debug, error, info, warn};

use crate::handlers::peer_handler::models::PeerState;
use crate::messages::MessagesHandler;
use crate::wrap_network::ActiveConnectionsTrait;

use self::models::PeerInfo;
use self::{
    models::{
        InitialPeers, PeerManagementChannel, PeerManagementCmd, PeerMessageTuple, SharedPeerDB,
    },
    tester::Tester,
};

use self::{
    announcement::{
        Announcement, AnnouncementDeserializer, AnnouncementDeserializerArgs,
        AnnouncementSerializer,
    },
    messages::{PeerManagementMessageDeserializer, PeerManagementMessageDeserializerArgs},
};

/// This file contains the definition of the peer management handler
/// This handler is here to check that announcements we receive are valid and
/// that all the endpoints we received are active.
mod announcement;
mod messages;
pub mod models;
mod tester;

pub(crate) use messages::{PeerManagementMessage, PeerManagementMessageSerializer};

pub struct PeerManagementHandler {
    pub peer_db: SharedPeerDB,
    pub thread_join: Option<JoinHandle<()>>,
    pub sender: PeerManagementChannel,
    testers: Vec<Tester>,
}

impl PeerManagementHandler {
    #[allow(clippy::too_many_arguments)]
    pub fn new(
        initial_peers: InitialPeers,
        peer_id: PeerId,
        peer_db: SharedPeerDB,
        (sender_msg, receiver_msg): (Sender<PeerMessageTuple>, Receiver<PeerMessageTuple>),
        (sender_cmd, receiver_cmd): (Sender<PeerManagementCmd>, Receiver<PeerManagementCmd>),
        messages_handler: MessagesHandler,
        mut active_connections: Box<dyn ActiveConnectionsTrait>,
        target_out_connections: HashMap<String, (Vec<IpAddr>, usize)>,
        default_target_out_connections: usize,
        config: &ProtocolConfig,
    ) -> Self {
        let message_serializer = PeerManagementMessageSerializer::new();

        let ((test_sender, test_receiver), testers) = Tester::run(
            config,
            active_connections.clone(),
            peer_db.clone(),
            messages_handler,
<<<<<<< HEAD
=======
            target_out_connections,
            default_target_out_connections,
>>>>>>> 6b5f4779
        );

        let thread_join = std::thread::Builder::new()
        .name("protocol-peer-handler".to_string())
        .spawn({
            let peer_db = peer_db.clone();
            let ticker = tick(Duration::from_secs(10));
            let config = config.clone();
            let message_serializer = crate::messages::MessagesSerializer::new()
                .with_peer_management_message_serializer(PeerManagementMessageSerializer::new());
            let mut message_deserializer =
                PeerManagementMessageDeserializer::new(PeerManagementMessageDeserializerArgs {
                    max_peers_per_announcement: config.max_size_peers_announcement,
                    max_listeners_per_peer: config.max_size_listeners_per_peer,
                });
            move || {
                loop {
                    select! {
                        recv(ticker) -> _ => {
                            let peers_to_send = peer_db.read().get_rand_peers_to_send(100);
                            if peers_to_send.is_empty() {
                                continue;
                            }

                            let msg = PeerManagementMessage::ListPeers(peers_to_send);

                            for peer_id in &active_connections.get_peer_ids_connected() {
                                if let Err(e) = active_connections
                                    .send_to_peer(peer_id, &message_serializer, msg.clone().into(), false) {
                                    error!("error sending ListPeers message to peer: {:?}", e);
                               }
                            }
                        }
                        recv(receiver_cmd) -> cmd => {
                            // internal command
                           match cmd {
                             Ok(PeerManagementCmd::Ban(peer_ids)) => {
                                // remove running handshake ?
                                for peer_id in peer_ids {
                                    active_connections.shutdown_connection(&peer_id);

                                    // update peer_db
                                    peer_db.write().ban_peer(&peer_id);
                                }
                            },
                             Ok(PeerManagementCmd::Unban(peer_ids)) => {
                                for peer_id in peer_ids {
                                    peer_db.write().unban_peer(&peer_id);
                                }
                            },
                             Ok(PeerManagementCmd::GetBootstrapPeers { responder }) => {
                                let mut peers = peer_db.read().get_rand_peers_to_send(100);
                                // Add myself
                                if let Some(routable_ip) = config.routable_ip {
                                    let listeners = config.listeners.iter().map(|(addr, ty)| {
                                        (SocketAddr::new(routable_ip, addr.port()), *ty)
                                    }).collect();
                                    peers.push((peer_id.clone(), listeners));
                                }
                                if let Err(err) = responder.send(BootstrapPeers(peers)) {
                                    warn!("error sending bootstrap peers: {:?}", err);
                                }
                             },
                             Ok(PeerManagementCmd::Stop) => {
                                while let Ok(_msg) = test_receiver.try_recv() {
                                    // nothing to do just clean the channel
                                }
                                return;
                             },
                            Err(e) => {
                                error!("error receiving command: {:?}", e);
                            }
                           }
                        },
                        recv(receiver_msg) -> msg => {
                            let (peer_id, message_id, message) = match msg {
                                Ok((peer_id, message_id, message)) => (peer_id, message_id, message),
                                Err(_) => {
                                    return;
                                }
                            };
                            // check if peer is banned
                            if let Some(peer) = peer_db.read().peers.get(&peer_id) {
                                if peer.state == PeerState::Banned {
                                    warn!("Banned peer sent us a message: {:?}", peer_id);
                                    continue;
                                }
                            }
                            message_deserializer.set_message(message_id);
                            let (rest, message) = match message_deserializer
                                .deserialize::<DeserializeError>(&message) {
                                Ok((rest, message)) => (rest, message),
                                Err(e) => {
                                    warn!("error when deserializing message: {:?}", e);
                                    continue;
                                }
                            };
                            if !rest.is_empty() {
                                warn!("message not fully deserialized");
                                continue;
                            }
                            match message {
                                PeerManagementMessage::NewPeerConnected((peer_id, listeners)) => {
                                    debug!("Received peer message: NewPeerConnected from {}", peer_id);
                                    if let Err(e) = test_sender.try_send((peer_id, listeners)) {
                                        debug!("error when sending msg to peer tester : {}", e);
                                    }
                                }
                                PeerManagementMessage::ListPeers(peers) => {
                                    debug!("Received peer message: List peers from {}", peer_id);
                                    for (peer_id, listeners) in peers.into_iter() {
                                        if let Err(e) = test_sender.try_send((peer_id, listeners)) {
                                            debug!("error when sending msg to peer tester : {}", e);
                                        }
                                    }
                                }
                            }
                        }
                    }
                }
            }
        }).expect("OS failed to start peer management thread");

        for (peer_id, listeners) in &initial_peers {
            let mut message = Vec::new();
            message_serializer
                .serialize(
                    &PeerManagementMessage::NewPeerConnected((peer_id.clone(), listeners.clone())),
                    &mut message,
                )
                .unwrap();
            sender_msg.send((peer_id.clone(), 0, message)).unwrap();
        }

        Self {
            peer_db,
            thread_join: Some(thread_join),
            sender: PeerManagementChannel {
                msg_sender: sender_msg,
                command_sender: sender_cmd,
            },
            testers,
        }
    }

    pub fn stop(&mut self) {
        self.sender
            .command_sender
            .send(PeerManagementCmd::Stop)
            .unwrap();

        // waiting for all threads to finish
        self.testers.iter_mut().for_each(|tester| {
            if let Some(join_handle) = tester.handler.take() {
                join_handle.join().expect("Failed to join tester thread");
            }
        });
    }
}

#[derive(Clone)]
pub struct MassaHandshake {
    pub announcement_serializer: AnnouncementSerializer,
    pub announcement_deserializer: AnnouncementDeserializer,
    pub version_serializer: VersionSerializer,
    pub version_deserializer: VersionDeserializer,
    pub config: ProtocolConfig,
    pub peer_db: SharedPeerDB,
    peer_mngt_msg_serializer: crate::messages::MessagesSerializer,
    message_handlers: MessagesHandler,
}

impl MassaHandshake {
    pub fn new(
        peer_db: SharedPeerDB,
        config: ProtocolConfig,
        message_handlers: MessagesHandler,
    ) -> Self {
        Self {
            peer_db,
            announcement_serializer: AnnouncementSerializer::new(),
            announcement_deserializer: AnnouncementDeserializer::new(
                AnnouncementDeserializerArgs {
                    max_listeners: config.max_size_listeners_per_peer,
                },
            ),
            version_serializer: VersionSerializer::new(),
            version_deserializer: VersionDeserializer::new(),
            config,
            peer_mngt_msg_serializer: crate::messages::MessagesSerializer::new()
                .with_peer_management_message_serializer(PeerManagementMessageSerializer::new()),
            message_handlers,
        }
    }
}

impl InitConnectionHandler for MassaHandshake {
    fn perform_handshake<MassaMessagesHandler: PeerNetMessagesHandler>(
        &mut self,
        keypair: &KeyPair,
        endpoint: &mut Endpoint,
        listeners: &HashMap<SocketAddr, TransportType>,
        messages_handler: MassaMessagesHandler,
    ) -> PeerNetResult<PeerId> {
        let mut bytes = PeerId::from_public_key(keypair.get_public_key()).to_bytes();
        self.version_serializer
            .serialize(&self.config.version, &mut bytes)
            .map_err(|err| {
                PeerNetError::HandshakeError.error(
                    "Massa Handshake",
                    Some(format!("Failed to serialize version: {}", err)),
                )
            })?;
        bytes.push(0);
        let listeners_announcement =
            Announcement::new(listeners.clone(), self.config.routable_ip, keypair).unwrap();
        self.announcement_serializer
            .serialize(&listeners_announcement, &mut bytes)
            .map_err(|err| {
                PeerNetError::HandshakeError.error(
                    "Massa Handshake",
                    Some(format!("Failed to serialize announcement: {}", err)),
                )
            })?;
        endpoint.send(&bytes)?;
        let received = endpoint.receive()?;
        if received.len() < 32 {
            return Err(PeerNetError::HandshakeError.error(
                "Massa Handshake",
                Some(format!("Received too short message len:{}", received.len())),
            ));
        }
        let mut offset = 0;
        let peer_id =
            PeerId::from_bytes(&received[offset..offset + 32].try_into().map_err(|_| {
                PeerNetError::HandshakeError.error(
                    "Massa Handshake",
                    Some("Failed to deserialize PeerId".to_string()),
                )
            })?)?;
        offset += PUBLIC_KEY_SIZE_BYTES;
        {
            let peer_db_read = self.peer_db.read();
            if let Some(info) = peer_db_read.peers.get(&peer_id) {
                if info.state == PeerState::Banned {
                    debug!("Banned peer tried to connect: {:?}", peer_id);
                }
            }
        }

        let res = {
            {
                let mut peer_db_write = self.peer_db.write();
                peer_db_write
                    .peers
                    .entry(peer_id.clone())
                    .and_modify(|info| {
                        info.state = PeerState::InHandshake;
                    });
            }

            let (received, version) = self
                .version_deserializer
                .deserialize::<DeserializeError>(&received[offset..])
                .map_err(|err| {
                    PeerNetError::HandshakeError.error(
                        "Massa Handshake",
                        Some(format!("Failed to deserialize version: {}", err)),
                    )
                })?;
            if !self.config.version.is_compatible(&version) {
                return Err(PeerNetError::HandshakeError.error(
                    "Massa Handshake",
                    Some(format!("Received version incompatible: {}", version)),
                ));
            }
            offset = 0;
            let id = received.get(offset).ok_or(
                PeerNetError::HandshakeError
                    .error("Massa Handshake", Some("Failed to get id".to_string())),
            )?;
            offset += 1;
            match id {
                0 => {
                    let (_, announcement) = self
                        .announcement_deserializer
                        .deserialize::<DeserializeError>(&received[offset..])
                        .map_err(|err| {
                            PeerNetError::HandshakeError.error(
                                "Massa Handshake",
                                Some(format!("Failed to deserialize announcement: {}", err)),
                            )
                        })?;
                    if peer_id
                        .verify_signature(&announcement.hash, &announcement.signature)
                        .is_err()
                    {
                        return Err(PeerNetError::HandshakeError
                            .error("Massa Handshake", Some("Invalid signature".to_string())));
                    }
                    let message = PeerManagementMessage::NewPeerConnected((
                        peer_id.clone(),
                        announcement.clone().listeners,
                    ));
                    let mut bytes = Vec::new();
                    let peer_management_message_serializer = PeerManagementMessageSerializer::new();
                    peer_management_message_serializer
                        .serialize(&message, &mut bytes)
                        .map_err(|err| {
                            PeerNetError::HandshakeError.error(
                                "Massa Handshake",
                                Some(format!("Failed to serialize announcement: {}", err)),
                            )
                        })?;
                    messages_handler.handle(7, &bytes, &peer_id)?;
                    let mut self_random_bytes = [0u8; 32];
                    StdRng::from_entropy().fill_bytes(&mut self_random_bytes);
                    let self_random_hash = Hash::compute_from(&self_random_bytes);
                    let mut bytes = [0u8; 32];
                    bytes[..32].copy_from_slice(&self_random_bytes);

                    endpoint.send(&bytes)?;
                    let received = endpoint.receive()?;
                    let other_random_bytes: &[u8; 32] =
                        received.as_slice().try_into().map_err(|_| {
                            PeerNetError::HandshakeError.error(
                                "Massa Handshake",
                                Some("Failed to deserialize random bytes".to_string()),
                            )
                        })?;

                    // sign their random bytes
                    let other_random_hash = Hash::compute_from(other_random_bytes);
                    let self_signature = keypair.sign(&other_random_hash).map_err(|_| {
                        PeerNetError::HandshakeError.error(
                            "Massa Handshake",
                            Some("Failed to sign random bytes".to_string()),
                        )
                    })?;

                    let mut bytes = [0u8; 64];
                    bytes.copy_from_slice(&self_signature.to_bytes());

                    endpoint.send(&bytes)?;
                    let received = endpoint.receive()?;

                    let other_signature =
                        Signature::from_bytes(received.as_slice().try_into().map_err(|_| {
                            PeerNetError::HandshakeError.error(
                                "Massa Handshake",
                                Some("Failed to get random bytes".to_string()),
                            )
                        })?)
                        .map_err(|_| {
                            PeerNetError::HandshakeError.error(
                                "Massa Handshake",
                                Some("Failed to sign 2 random bytes".to_string()),
                            )
                        })?;

                    // check their signature
                    peer_id.verify_signature(&self_random_hash, &other_signature)?;
                    Ok((peer_id.clone(), Some(announcement)))
                }
                1 => {
                    let (received, id) = self
                        .message_handlers
                        .deserialize_id(&received[offset..], &peer_id)?;
                    self.message_handlers.handle(id, received, &peer_id)?;
                    Ok((peer_id.clone(), None))
                }
                _ => Err(PeerNetError::HandshakeError
                    .error("Massa Handshake", Some("Invalid message id".to_string()))),
            }
        };
        {
            let mut peer_db_write = self.peer_db.write();
            // if handshake failed, we set the peer state to HandshakeFailed
            match &res {
                Ok((peer_id, Some(announcement))) => {
                    info!("Peer connected: {:?}", peer_id);
                    //TODO: Hacky organize better when multiple ip/listeners
                    if !announcement.listeners.is_empty() {
                        peer_db_write
                            .index_by_newest
                            .retain(|(_, peer_id_stored)| peer_id_stored != peer_id);
                        peer_db_write
                            .index_by_newest
                            .insert((Reverse(announcement.timestamp), peer_id.clone()));
                    }
                    peer_db_write
                        .peers
                        .entry(peer_id.clone())
                        .and_modify(|info| {
                            info.last_announce = announcement.clone();
                            info.state = PeerState::Trusted;
                        })
                        .or_insert(PeerInfo {
                            last_announce: announcement.clone(),
                            state: PeerState::Trusted,
                        });
                }
                Ok((_peer_id, None)) => {
                    peer_db_write.peers.entry(peer_id).and_modify(|info| {
                        //TODO: Add the peerdb but for now impossible as we don't have announcement and we need one to place in peerdb
                        info.state = PeerState::HandshakeFailed;
                    });
                    return Err(PeerNetError::HandshakeError.error(
                        "Massa Handshake",
                        Some("Distant peer don't have slot for us.".to_string()),
                    ));
                }
                Err(_) => {
                    peer_db_write.peers.entry(peer_id).and_modify(|info| {
                        //TODO: Add the peerdb but for now impossible as we don't have announcement and we need one to place in peerdb
                        info.state = PeerState::HandshakeFailed;
                    });
                }
            }
        }

        // Send 100 peers to the other peer
        let peers_to_send = {
            let peer_db_read = self.peer_db.read();
            peer_db_read.get_rand_peers_to_send(100)
        };
        let mut buf = Vec::new();
        let msg = PeerManagementMessage::ListPeers(peers_to_send).into();

        self.peer_mngt_msg_serializer.serialize_id(&msg, &mut buf)?;
        self.peer_mngt_msg_serializer.serialize(&msg, &mut buf)?;
        endpoint.send(buf.as_slice())?;

        res.map(|(id, _)| id)
    }

    fn fallback_function(
        &mut self,
        keypair: &KeyPair,
        endpoint: &mut Endpoint,
        _listeners: &HashMap<SocketAddr, TransportType>,
    ) -> PeerNetResult<()> {
        //TODO: Fix this clone
        let keypair = keypair.clone();
        let mut endpoint = endpoint.try_clone()?;
        let db = self.peer_db.clone();
        let serializer = self.peer_mngt_msg_serializer.clone();
        let version_serializer = self.version_serializer.clone();
        let version = self.config.version;
        std::thread::spawn(move || {
            let peers_to_send = db.read().get_rand_peers_to_send(100);
            let mut buf = PeerId::from_public_key(keypair.get_public_key()).to_bytes();
            if let Err(err) = version_serializer
                .serialize(&version, &mut buf)
                .map_err(|err| {
                    PeerNetError::HandshakeError.error(
                        "Massa Handshake",
                        Some(format!(
                            "Failed serialize version, Err: {:?}",
                            err.to_string()
                        )),
                    )
                })
            {
                warn!("{}", err.to_string());
                return;
            }
            buf.push(1);
            let msg = PeerManagementMessage::ListPeers(peers_to_send).into();
            if let Err(err) = serializer.serialize_id(&msg, &mut buf) {
                warn!("Failed to serialize id message: {}", err);
                return;
            }
            if let Err(err) = serializer.serialize(&msg, &mut buf) {
                warn!("Failed to serialize message: {}", err);
                return;
            }
            //TODO: Make it non blockable
            if let Err(err) = endpoint.send(buf.as_slice()) {
                warn!("Failed to send message: {}", err);
                return;
            }
            endpoint.shutdown();
        });
        Ok(())
    }
}<|MERGE_RESOLUTION|>--- conflicted
+++ resolved
@@ -83,11 +83,8 @@
             active_connections.clone(),
             peer_db.clone(),
             messages_handler,
-<<<<<<< HEAD
-=======
             target_out_connections,
             default_target_out_connections,
->>>>>>> 6b5f4779
         );
 
         let thread_join = std::thread::Builder::new()
