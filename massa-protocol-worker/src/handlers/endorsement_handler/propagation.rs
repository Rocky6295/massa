<<<<<<< HEAD
use std::thread::JoinHandle;

use massa_channel::receiver::MassaReceiver;
use massa_models::{
    endorsement::{EndorsementId, SecureShareEndorsement},
    prehash::{PreHashMap, PreHashSet},
};
use massa_protocol_exports::ProtocolConfig;
use massa_protocol_exports::{PeerId, ProtocolError};
use tracing::{debug, info, log::warn};

use crate::{messages::MessagesSerializer, wrap_network::ActiveConnectionsTrait};

=======
>>>>>>> d935fc8a
use super::{
    cache::SharedEndorsementCache, commands_propagation::EndorsementHandlerPropagationCommand,
    messages::EndorsementMessageSerializer, EndorsementMessage,
};
use crate::{messages::MessagesSerializer, wrap_network::ActiveConnectionsTrait};
use massa_channel::receiver::MassaReceiver;
use massa_metrics::MassaMetrics;
use massa_protocol_exports::ProtocolConfig;
use massa_storage::Storage;
use std::thread::JoinHandle;
use tracing::{info, log::warn};

/// Endorsements need to propagate fast, so no buffering
struct PropagationThread {
    receiver: MassaReceiver<EndorsementHandlerPropagationCommand>,
    config: ProtocolConfig,
    cache: SharedEndorsementCache,
    active_connections: Box<dyn ActiveConnectionsTrait>,
    endorsement_serializer: MessagesSerializer,
    _metrics: MassaMetrics,
}

impl PropagationThread {
    fn run(&mut self) {
        let mut next_message = None;
        loop {
            // get the next message to process
            let msg = match next_message.take() {
                Some(msg) => msg,
                None => match self.receiver.recv() {
                    Ok(msg) => msg,
                    Err(_) => {
                        info!("Stop endorsement propagation thread");
                        return;
                    }
                },
            };

            match msg {
                // endorsements to propagate
                EndorsementHandlerPropagationCommand::PropagateEndorsements(mut endorsements) => {
                    // also drain any remaining propagation messages that might have accumulated
                    while let Ok(msg) = self.receiver.try_recv() {
                        match msg {
                            // we got more endorsements to propagate: extend the buffer
                            EndorsementHandlerPropagationCommand::PropagateEndorsements(
                                new_endorsements,
                            ) => {
                                endorsements.extend(new_endorsements);
                            }
<<<<<<< HEAD
                            let ids: PreHashSet<EndorsementId> = endorsements
                                .get_endorsement_refs()
                                .iter()
                                .copied()
                                .collect();
                            {
                                let mut cache_write = self.cache.write();
                                for endorsement_id in ids.iter().copied() {
                                    cache_write.checked_endorsements.insert(endorsement_id, ());
                                }
                                // Add peers that potentially don't exist in cache
                                let peers_connected =
                                    self.active_connections.get_peer_ids_connected();
                                cache_write.update_cache(
                                    peers_connected,
                                    self.config
                                        .max_node_known_endorsements_size
                                        .try_into()
                                        .expect("max_node_known_endorsements_size is too big"),
                                );
                                let all_keys: Vec<PeerId> = cache_write
                                    .endorsements_known_by_peer
                                    .iter()
                                    .map(|(k, _)| k)
                                    .cloned()
                                    .collect();
                                for peer_id in all_keys.iter() {
                                    let endorsement_ids = cache_write
                                        .endorsements_known_by_peer
                                        .peek_mut(peer_id)
                                        .unwrap();
                                    let new_endorsements: PreHashMap<
                                        EndorsementId,
                                        SecureShareEndorsement,
                                    > = {
                                        let endorsements_reader = endorsements.read_endorsements();
                                        endorsements
                                            .get_endorsement_refs()
                                            .iter()
                                            .filter_map(|id| {
                                                if endorsement_ids.peek(id).is_some() {
                                                    return None;
                                                }
                                                Some((
                                                    *id,
                                                    endorsements_reader.get(id).cloned().unwrap(),
                                                ))
                                            })
                                            .collect()
                                    };
                                    for endorsement_id in new_endorsements.keys().copied() {
                                        endorsement_ids.insert(endorsement_id, ());
                                    }
                                    let to_send =
                                        new_endorsements.into_values().collect::<Vec<_>>();
                                    if !to_send.is_empty() {
                                        debug!(
                                            "Send endorsements of len {} to {}",
                                            to_send.len(),
                                            peer_id
                                        );
                                        for sub_list in to_send.chunks(
                                            self.config.max_endorsements_per_message as usize,
                                        ) {
                                            if let Err(err) = self.active_connections.send_to_peer(
                                                peer_id,
                                                &self.endorsement_serializer,
                                                EndorsementMessage::Endorsements(sub_list.to_vec())
                                                    .into(),
                                                false,
                                            ) {
                                                warn!(
                                                    "could not send endorsements batch to node {}: {}",
                                                    peer_id, err
                                                );
                                                if let ProtocolError::PeerDisconnected(_) = err {
                                                    // cache of this peer is removed in next call of cache_write.update_cache
                                                    break;
                                                }
                                            }
                                        }
                                    }
                                }
=======
                            // we grabbed a message that is not a propagation message, mark it for processing
                            other_msg => {
                                next_message = Some(other_msg);
                                break;
>>>>>>> d935fc8a
                            }
                        }
                    }
                    // propagate the endorsements
                    self.propagate_endorsements(endorsements);
                }
                // stop the handler
                EndorsementHandlerPropagationCommand::Stop => {
                    info!("Stop endorsement propagation thread");
                    return;
                }
            }
        }
    }

    /// Perform propagation of endorsements to the connected peers
    fn propagate_endorsements(&mut self, endorsements: Storage) {
        // get all the endorsements to send
        let endorsements: Vec<_> = {
            let storage_lock = endorsements.read_endorsements();
            endorsements
                .get_endorsement_refs()
                .iter()
                .filter_map(|id| storage_lock.get(id).cloned())
                .collect()
        };

        // get connected peers
        let peers_connected = self.active_connections.get_peer_ids_connected();

        // get a write lock on the cache
        let mut cache_write = self.cache.write();

        // mark that we have checked those endorsements
        for endorsement in &endorsements {
            cache_write.checked_endorsements.insert(endorsement.id, ());
        }

        // Add peers that potentially don't exist in cache and remove the ones that disconnected
        cache_write.update_cache(&peers_connected);

        // Propagate to peers
        'peer_loop: for peer_id in peers_connected {
            // write access to the cache of which endorsements are known by the peer
            let peer_knowledge = cache_write
                .endorsements_known_by_peer
                .get_mut(&peer_id)
                .expect("update_cache should have added connected peer to cache");

            // get endorsements that are not known by the peer
            let to_send: Vec<_> = endorsements
                .iter()
                .filter(|endorsement| peer_knowledge.peek(&endorsement.id).is_none())
                .collect();

            if to_send.is_empty() {
                // nothing to send to that peer, try the next one
                continue 'peer_loop;
            }

            // send by chunks
            for chunk in to_send.chunks(self.config.max_endorsements_per_message as usize) {
                if let Err(err) = self.active_connections.send_to_peer(
                    &peer_id,
                    &self.endorsement_serializer,
                    EndorsementMessage::Endorsements(chunk.iter().map(|&e| e.clone()).collect())
                        .into(),
                    false,
                ) {
                    warn!(
                        "could not send endorsements batch to node {}: {}",
                        peer_id, err
                    );
                    // try with next peer, this one is probably congested
                    continue 'peer_loop;
                }
                // sent successfully: mark peer as knowing the endorsements that were sent to it
                for endorsement in chunk {
                    peer_knowledge.insert(endorsement.id, ());
                }
            }
        }
    }
}

pub fn start_propagation_thread(
    receiver: MassaReceiver<EndorsementHandlerPropagationCommand>,
    cache: SharedEndorsementCache,
    config: ProtocolConfig,
    active_connections: Box<dyn ActiveConnectionsTrait>,
    metrics: MassaMetrics,
) -> JoinHandle<()> {
    std::thread::Builder::new()
        .name("protocol-endorsement-handler-propagation".to_string())
        .spawn(move || {
            let endorsement_serializer = MessagesSerializer::new()
                .with_endorsement_message_serializer(EndorsementMessageSerializer::new());
            let mut propagation_thread = PropagationThread {
                receiver,
                config,
                active_connections,
                cache,
                endorsement_serializer,
                _metrics: metrics,
            };
            propagation_thread.run();
        })
        .expect("OS failed to start endorsement propagation thread")
}<|MERGE_RESOLUTION|>--- conflicted
+++ resolved
@@ -1,26 +1,9 @@
-<<<<<<< HEAD
-use std::thread::JoinHandle;
-
-use massa_channel::receiver::MassaReceiver;
-use massa_models::{
-    endorsement::{EndorsementId, SecureShareEndorsement},
-    prehash::{PreHashMap, PreHashSet},
-};
-use massa_protocol_exports::ProtocolConfig;
-use massa_protocol_exports::{PeerId, ProtocolError};
-use tracing::{debug, info, log::warn};
-
-use crate::{messages::MessagesSerializer, wrap_network::ActiveConnectionsTrait};
-
-=======
->>>>>>> d935fc8a
 use super::{
     cache::SharedEndorsementCache, commands_propagation::EndorsementHandlerPropagationCommand,
     messages::EndorsementMessageSerializer, EndorsementMessage,
 };
 use crate::{messages::MessagesSerializer, wrap_network::ActiveConnectionsTrait};
 use massa_channel::receiver::MassaReceiver;
-use massa_metrics::MassaMetrics;
 use massa_protocol_exports::ProtocolConfig;
 use massa_storage::Storage;
 use std::thread::JoinHandle;
@@ -33,7 +16,6 @@
     cache: SharedEndorsementCache,
     active_connections: Box<dyn ActiveConnectionsTrait>,
     endorsement_serializer: MessagesSerializer,
-    _metrics: MassaMetrics,
 }
 
 impl PropagationThread {
@@ -64,96 +46,10 @@
                             ) => {
                                 endorsements.extend(new_endorsements);
                             }
-<<<<<<< HEAD
-                            let ids: PreHashSet<EndorsementId> = endorsements
-                                .get_endorsement_refs()
-                                .iter()
-                                .copied()
-                                .collect();
-                            {
-                                let mut cache_write = self.cache.write();
-                                for endorsement_id in ids.iter().copied() {
-                                    cache_write.checked_endorsements.insert(endorsement_id, ());
-                                }
-                                // Add peers that potentially don't exist in cache
-                                let peers_connected =
-                                    self.active_connections.get_peer_ids_connected();
-                                cache_write.update_cache(
-                                    peers_connected,
-                                    self.config
-                                        .max_node_known_endorsements_size
-                                        .try_into()
-                                        .expect("max_node_known_endorsements_size is too big"),
-                                );
-                                let all_keys: Vec<PeerId> = cache_write
-                                    .endorsements_known_by_peer
-                                    .iter()
-                                    .map(|(k, _)| k)
-                                    .cloned()
-                                    .collect();
-                                for peer_id in all_keys.iter() {
-                                    let endorsement_ids = cache_write
-                                        .endorsements_known_by_peer
-                                        .peek_mut(peer_id)
-                                        .unwrap();
-                                    let new_endorsements: PreHashMap<
-                                        EndorsementId,
-                                        SecureShareEndorsement,
-                                    > = {
-                                        let endorsements_reader = endorsements.read_endorsements();
-                                        endorsements
-                                            .get_endorsement_refs()
-                                            .iter()
-                                            .filter_map(|id| {
-                                                if endorsement_ids.peek(id).is_some() {
-                                                    return None;
-                                                }
-                                                Some((
-                                                    *id,
-                                                    endorsements_reader.get(id).cloned().unwrap(),
-                                                ))
-                                            })
-                                            .collect()
-                                    };
-                                    for endorsement_id in new_endorsements.keys().copied() {
-                                        endorsement_ids.insert(endorsement_id, ());
-                                    }
-                                    let to_send =
-                                        new_endorsements.into_values().collect::<Vec<_>>();
-                                    if !to_send.is_empty() {
-                                        debug!(
-                                            "Send endorsements of len {} to {}",
-                                            to_send.len(),
-                                            peer_id
-                                        );
-                                        for sub_list in to_send.chunks(
-                                            self.config.max_endorsements_per_message as usize,
-                                        ) {
-                                            if let Err(err) = self.active_connections.send_to_peer(
-                                                peer_id,
-                                                &self.endorsement_serializer,
-                                                EndorsementMessage::Endorsements(sub_list.to_vec())
-                                                    .into(),
-                                                false,
-                                            ) {
-                                                warn!(
-                                                    "could not send endorsements batch to node {}: {}",
-                                                    peer_id, err
-                                                );
-                                                if let ProtocolError::PeerDisconnected(_) = err {
-                                                    // cache of this peer is removed in next call of cache_write.update_cache
-                                                    break;
-                                                }
-                                            }
-                                        }
-                                    }
-                                }
-=======
                             // we grabbed a message that is not a propagation message, mark it for processing
                             other_msg => {
                                 next_message = Some(other_msg);
                                 break;
->>>>>>> d935fc8a
                             }
                         }
                     }
@@ -244,7 +140,6 @@
     cache: SharedEndorsementCache,
     config: ProtocolConfig,
     active_connections: Box<dyn ActiveConnectionsTrait>,
-    metrics: MassaMetrics,
 ) -> JoinHandle<()> {
     std::thread::Builder::new()
         .name("protocol-endorsement-handler-propagation".to_string())
@@ -257,7 +152,6 @@
                 active_connections,
                 cache,
                 endorsement_serializer,
-                _metrics: metrics,
             };
             propagation_thread.run();
         })
