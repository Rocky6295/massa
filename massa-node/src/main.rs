// Copyright (c) 2022 MASSA LABS <info@massa.net>

#![doc = include_str!("../../README.md")]
#![warn(missing_docs)]
#![warn(unused_crate_dependencies)]
extern crate massa_logging;
use crate::settings::SETTINGS;

use dialoguer::Password;
use massa_api::{Private, Public, RpcServer, StopHandle, API};
use massa_async_pool::AsyncPoolConfig;
use massa_bootstrap::{get_state, start_bootstrap_server, BootstrapConfig, BootstrapManager};
use massa_consensus_exports::{
    events::ConsensusEvent, settings::ConsensusChannels, ConsensusConfig, ConsensusEventReceiver,
    ConsensusManager,
};
use massa_consensus_worker::start_consensus_controller;
use massa_execution_exports::{ExecutionConfig, ExecutionManager};
use massa_execution_worker::start_execution_worker;
use massa_factory_exports::{FactoryChannels, FactoryConfig, FactoryManager};
use massa_factory_worker::start_factory;
use massa_final_state::{FinalState, FinalStateConfig};
use massa_ledger_exports::LedgerConfig;
use massa_ledger_worker::FinalLedger;
use massa_logging::massa_trace;
use massa_models::constants::{
    default::{
        MAX_DATASTORE_VALUE_LENGTH, MAX_FUNCTION_NAME_LENGTH, MAX_MESSAGE_SIZE, MAX_PARAMETERS_SIZE,
    },
    BLOCK_REWARD, ENDORSEMENT_COUNT, END_TIMESTAMP, GENESIS_KEY, GENESIS_TIMESTAMP,
    INITIAL_DRAW_SEED, MAX_ADVERTISE_LENGTH, MAX_ASK_BLOCKS_PER_MESSAGE, MAX_ASYNC_GAS,
    MAX_ASYNC_POOL_LENGTH, MAX_BLOCK_SIZE, MAX_BOOTSTRAP_MESSAGE_SIZE,
    MAX_ENDORSEMENTS_PER_MESSAGE, MAX_GAS_PER_BLOCK, MAX_OPERATIONS_PER_BLOCK,
    OPERATION_VALIDITY_PERIODS, PERIODS_PER_CYCLE, ROLL_PRICE, T0, THREAD_COUNT, VERSION,
};
use massa_models::Address;
use massa_network_exports::{Establisher, NetworkConfig, NetworkManager};
use massa_network_worker::start_network_controller;
use massa_pool_exports::{PoolConfig, PoolController};
use massa_pool_worker::start_pool;
use massa_pos_exports::{SelectorConfig, SelectorManager};
use massa_pos_worker::start_selector_worker;
use massa_protocol_exports::ProtocolManager;
use massa_protocol_worker::start_protocol_controller;
use massa_storage::Storage;
use massa_time::MassaTime;
use massa_wallet::Wallet;
use std::{mem, path::PathBuf, sync::RwLock, thread};
use std::{path::Path, process, sync::Arc};
use structopt::StructOpt;
use tokio::signal;
use tokio::sync::mpsc;
use tracing::{error, info, warn};
#[cfg(not(feature = "instrument"))]
use tracing_subscriber::filter::{filter_fn, LevelFilter};

mod settings;

async fn launch(
    node_wallet: Arc<RwLock<Wallet>>,
) -> (
    ConsensusEventReceiver,
    Option<BootstrapManager>,
    ConsensusManager,
    Box<dyn ExecutionManager>,
    Box<dyn SelectorManager>,
    Box<dyn PoolController>,
    ProtocolManager,
    NetworkManager,
    Box<dyn FactoryManager>,
    mpsc::Receiver<()>,
    StopHandle,
    StopHandle,
) {
    info!("Node version : {}", *VERSION);
    if let Some(end) = *END_TIMESTAMP {
        if MassaTime::now().expect("could not get now time") > end {
            panic!("This episode has come to an end, please get the latest testnet node version to continue");
        }
    }

    // Storage shared by multiple components.
    let shared_storage: Storage = Default::default();

    // init final state
    let ledger_config = LedgerConfig {
        initial_sce_ledger_path: SETTINGS.ledger.initial_sce_ledger_path.clone(),
        disk_ledger_path: SETTINGS.ledger.disk_ledger_path.clone(),
    };
    let async_pool_config = AsyncPoolConfig {
        max_length: MAX_ASYNC_POOL_LENGTH,
    };
    let final_state_config = FinalStateConfig {
        final_history_length: SETTINGS.ledger.final_history_length,
        thread_count: THREAD_COUNT,
        ledger_config: ledger_config.clone(),
        periods_per_cycle: PERIODS_PER_CYCLE,
        initial_seed_string: INITIAL_DRAW_SEED.into(),
        initial_rolls_path: SETTINGS.consensus.initial_rolls_path.clone(),
        async_pool_config,
    };

    // Remove current disk ledger if there is one
    // NOTE: this is temporary, since we cannot currently handle bootstrap from remaining ledger
    if SETTINGS.ledger.disk_ledger_path.exists() {
        std::fs::remove_dir_all(SETTINGS.ledger.disk_ledger_path.clone())
            .expect("disk ledger delete failed");
    }

    // Create final ledger
    let ledger = FinalLedger::new(ledger_config.clone()).expect("could not init final ledger");

    // Create final state
    let final_state = Arc::new(parking_lot::RwLock::new(
        FinalState::new(final_state_config, Box::new(ledger)).expect("could not init final state"),
    ));

    // interrupt signal listener
    let stop_signal = signal::ctrl_c();
    tokio::pin!(stop_signal);

    let bootstrap_config: BootstrapConfig = BootstrapConfig {
        bootstrap_list: SETTINGS.bootstrap.bootstrap_list.clone(),
        bind: SETTINGS.bootstrap.bind,
        connect_timeout: SETTINGS.bootstrap.connect_timeout,
        read_timeout: SETTINGS.bootstrap.read_timeout,
        write_timeout: SETTINGS.bootstrap.write_timeout,
        read_error_timeout: SETTINGS.bootstrap.read_error_timeout,
        write_error_timeout: SETTINGS.bootstrap.write_error_timeout,
        retry_delay: SETTINGS.bootstrap.retry_delay,
        max_ping: SETTINGS.bootstrap.max_ping,
        enable_clock_synchronization: SETTINGS.bootstrap.enable_clock_synchronization,
        cache_duration: SETTINGS.bootstrap.cache_duration,
        max_simultaneous_bootstraps: SETTINGS.bootstrap.max_simultaneous_bootstraps,
        per_ip_min_interval: SETTINGS.bootstrap.per_ip_min_interval,
        ip_list_max_size: SETTINGS.bootstrap.ip_list_max_size,
        max_bytes_read_write: SETTINGS.bootstrap.max_bytes_read_write,
        max_bootstrap_message_size: MAX_BOOTSTRAP_MESSAGE_SIZE,
    };

    // bootstrap
    let bootstrap_state = tokio::select! {
        _ = &mut stop_signal => {
            info!("interrupt signal received in bootstrap loop");
            process::exit(0);
        },
        res = get_state(
            &bootstrap_config,
            final_state.clone(),
            massa_bootstrap::types::Establisher::new(),
            *VERSION,
            *GENESIS_TIMESTAMP,
            *END_TIMESTAMP,
        ) => match res {
            Ok(vals) => vals,
            Err(err) => panic!("critical error detected in the bootstrap process: {}", err)
        }
    };

    let network_config: NetworkConfig = NetworkConfig {
        bind: SETTINGS.network.bind,
        routable_ip: SETTINGS.network.routable_ip,
        protocol_port: SETTINGS.network.protocol_port,
        connect_timeout: SETTINGS.network.connect_timeout,
        wakeup_interval: SETTINGS.network.wakeup_interval,
        initial_peers_file: SETTINGS.network.initial_peers_file.clone(),
        peers_file: SETTINGS.network.peers_file.clone(),
        keypair_file: SETTINGS.network.keypair_file.clone(),
        peer_types_config: SETTINGS.network.peer_types_config.clone(),
        max_in_connections_per_ip: SETTINGS.network.max_in_connections_per_ip,
        max_idle_peers: SETTINGS.network.max_idle_peers,
        max_banned_peers: SETTINGS.network.max_banned_peers,
        peers_file_dump_interval: SETTINGS.network.peers_file_dump_interval,
        message_timeout: SETTINGS.network.message_timeout,
        ask_peer_list_interval: SETTINGS.network.ask_peer_list_interval,
        max_send_wait: SETTINGS.network.max_send_wait,
        ban_timeout: SETTINGS.network.ban_timeout,
        peer_list_send_timeout: SETTINGS.network.peer_list_send_timeout,
        max_in_connection_overflow: SETTINGS.network.max_in_connection_overflow,
        max_operations_per_message: SETTINGS.network.max_operations_per_message,
        max_bytes_read: SETTINGS.network.max_bytes_read,
        max_bytes_write: SETTINGS.network.max_bytes_write,
        max_ask_blocks: MAX_ASK_BLOCKS_PER_MESSAGE,
        max_operations_per_block: MAX_OPERATIONS_PER_BLOCK,
        thread_count: THREAD_COUNT,
        endorsement_count: ENDORSEMENT_COUNT,
        max_peer_advertise_length: MAX_ADVERTISE_LENGTH,
        max_endorsements_per_message: MAX_ENDORSEMENTS_PER_MESSAGE,
        max_message_size: MAX_MESSAGE_SIZE,
        max_datastore_value_length: MAX_DATASTORE_VALUE_LENGTH,
        max_function_name_length: MAX_FUNCTION_NAME_LENGTH,
        max_parameters_size: MAX_PARAMETERS_SIZE,
    };

    // launch network controller
    let (network_command_sender, network_event_receiver, network_manager, private_key, node_id) =
        start_network_controller(
            &network_config, // TODO: get rid of this clone() ... see #1277
            Establisher::new(),
            bootstrap_state.compensation_millis,
            bootstrap_state.peers,
            shared_storage.clone(),
            *VERSION,
        )
        .await
        .expect("could not start network controller");

    // launch protocol controller
    let (
        protocol_command_sender,
        protocol_event_receiver,
        _protocol_pool_event_receiver,
        protocol_manager,
    ) = start_protocol_controller(
        SETTINGS.protocol.into(),
        network_command_sender.clone(),
        network_event_receiver,
        shared_storage.clone(),
    )
    .await
    .expect("could not start protocol controller");

    // launch selector worker
<<<<<<< HEAD
    let (selector_manager, selector_controller) = start_selector_worker(SelectorConfig {
        max_draw_cache: SETTINGS.selector.max_draw_cache,
        thread_count: THREAD_COUNT,
        endorsement_count: ENDORSEMENT_COUNT,
        periods_per_cycle: PERIODS_PER_CYCLE,
        genesis_address: Address::from_public_key(&GENESIS_KEY.get_public_key()),
        initial_rolls_path: SETTINGS.consensus.initial_rolls_path.clone(),
        initial_draw_seed: INITIAL_DRAW_SEED.into(),
    });
=======
    let (selector_manager, selector_controller) = start_selector_worker(
        SelectorConfig {
            max_draw_cache: SETTINGS.selector.max_draw_cache,
            initial_rolls_path: SETTINGS.selector.initial_rolls_path.clone(),
            ..SelectorConfig::default()
        },
        final_state.read().pos_state.cycle_history.clone(),
    )
    .expect("could not start selector controller");
>>>>>>> ccc06b19

    // give the controller to final state in order for it to feed the cycles
    final_state
        .write()
        .give_selector_controller(selector_controller.clone())
        .expect("could give selector controller to final state"); // TODO: this might just mean a bad bootstrap, no need to panic, just reboot

    // launch execution module
    let execution_config = ExecutionConfig {
        max_final_events: SETTINGS.execution.max_final_events,
        readonly_queue_length: SETTINGS.execution.readonly_queue_length,
        cursor_delay: SETTINGS.execution.cursor_delay,
        clock_compensation: bootstrap_state.compensation_millis,
        max_async_gas: MAX_ASYNC_GAS,
        max_gas_per_block: MAX_GAS_PER_BLOCK,
        roll_price: ROLL_PRICE,
        thread_count: THREAD_COUNT,
        t0: T0,
        genesis_timestamp: *GENESIS_TIMESTAMP,
        block_reward: BLOCK_REWARD,
        endorsement_count: ENDORSEMENT_COUNT as u64,
        operation_validity_period: OPERATION_VALIDITY_PERIODS,
        periods_per_cycle: PERIODS_PER_CYCLE,
    };
    let (execution_manager, execution_controller) = start_execution_worker(
        execution_config,
        final_state.clone(),
        selector_controller.clone(),
    );

    // launch pool controller
    let pool_config = PoolConfig {
        thread_count: THREAD_COUNT,
        max_block_size: MAX_BLOCK_SIZE,
        max_block_gas: MAX_GAS_PER_BLOCK,
        roll_price: ROLL_PRICE,
        max_block_endorsement_count: ENDORSEMENT_COUNT,
        operation_validity_periods: OPERATION_VALIDITY_PERIODS,
        max_operation_pool_size_per_thread: SETTINGS.pool.max_pool_size_per_thread,
        max_endorsements_pool_size_per_thread: SETTINGS.pool.max_pool_size_per_thread,
    };
    let pool_controller = start_pool(pool_config, &shared_storage, execution_controller.clone());
    let pool_manager: Box<dyn PoolController> = Box::new(pool_controller.clone());

    // init consensus configuration
    let consensus_config = ConsensusConfig::from(&SETTINGS.consensus);
    // launch consensus controller
    let (consensus_command_sender, consensus_event_receiver, consensus_manager) =
        start_consensus_controller(
            consensus_config.clone(),
            ConsensusChannels {
                execution_controller: execution_controller.clone(),
                protocol_command_sender: protocol_command_sender.clone(),
                protocol_event_receiver,
                pool_command_sender: pool_manager.clone(),
                selector_controller: selector_controller.clone(),
            },
            bootstrap_state.graph,
            shared_storage.clone(),
            bootstrap_state.compensation_millis,
        )
        .await
        .expect("could not start consensus controller");

    // launch factory
    let factory_config = FactoryConfig {
        thread_count: THREAD_COUNT,
        genesis_timestamp: *GENESIS_TIMESTAMP,
        t0: T0,
        clock_compensation_millis: bootstrap_state.compensation_millis,
        initial_delay: SETTINGS.factory.initial_delay,
        max_block_size: MAX_BLOCK_SIZE as u64,
        max_block_gas: MAX_GAS_PER_BLOCK,
    };
    let factory_channels = FactoryChannels {
        selector: selector_controller.clone(),
        consensus: consensus_command_sender.clone(),
        pool: pool_manager.clone(),
        storage: shared_storage.clone(),
    };
    let factory_manager = start_factory(factory_config, node_wallet.clone(), factory_channels);

    // launch bootstrap server
    let bootstrap_manager = start_bootstrap_server(
        consensus_command_sender.clone(),
        network_command_sender.clone(),
        final_state.clone(),
        bootstrap_config,
        massa_bootstrap::Establisher::new(),
        private_key,
        bootstrap_state.compensation_millis,
        *VERSION,
    )
    .await
    .unwrap();

    // spawn private API
    let (api_private, api_private_stop_rx) = API::<Private>::new(
        consensus_command_sender.clone(),
        network_command_sender.clone(),
        execution_controller.clone(),
        &SETTINGS.api,
        consensus_config.clone(),
        node_wallet,
    );
    let api_private_handle = api_private.serve(&SETTINGS.api.bind_private);

    // spawn public API
    let api_public = API::<Public>::new(
        consensus_command_sender.clone(),
        execution_controller.clone(),
        SETTINGS.api,
        selector_controller.clone(),
        consensus_config,
        pool_manager.clone(),
        network_config,
        *VERSION,
        network_command_sender.clone(),
        bootstrap_state.compensation_millis,
        node_id,
        shared_storage.clone(),
    );
    let api_public_handle = api_public.serve(&SETTINGS.api.bind_public);

    (
        consensus_event_receiver,
        bootstrap_manager,
        consensus_manager,
        execution_manager,
        selector_manager,
        pool_manager,
        protocol_manager,
        network_manager,
        factory_manager,
        api_private_stop_rx,
        api_private_handle,
        api_public_handle,
    )
}

struct Managers {
    bootstrap_manager: Option<BootstrapManager>,
    consensus_manager: ConsensusManager,
    execution_manager: Box<dyn ExecutionManager>,
    selector_manager: Box<dyn SelectorManager>,
    pool_manager: Box<dyn PoolController>,
    protocol_manager: ProtocolManager,
    network_manager: NetworkManager,
    factory_manager: Box<dyn FactoryManager>,
}

async fn stop(
    consensus_event_receiver: ConsensusEventReceiver,
    Managers {
        bootstrap_manager,
        consensus_manager,
        mut execution_manager,
        mut selector_manager,
        pool_manager,
        protocol_manager,
        network_manager,
        mut factory_manager,
    }: Managers,
    api_private_handle: StopHandle,
    api_public_handle: StopHandle,
) {
    // stop bootstrap
    if let Some(bootstrap_manager) = bootstrap_manager {
        bootstrap_manager
            .stop()
            .await
            .expect("bootstrap server shutdown failed")
    }

    // stop public API
    api_public_handle.stop();

    // stop private API
    api_private_handle.stop();

    // stop factory
    factory_manager.stop();

    // stop consensus controller
    let protocol_event_receiver = consensus_manager
        .stop(consensus_event_receiver)
        .await
        .expect("consensus shutdown failed");

    // stop pool
    //TODO make a proper manager
    mem::drop(pool_manager);

    // stop execution controller
    execution_manager.stop();

    // stop selector controller
    selector_manager.stop();

    // stop pool controller
    // TODO
    //let protocol_pool_event_receiver = pool_manager.stop().await.expect("pool shutdown failed");

    // stop protocol controller
    let network_event_receiver = protocol_manager
        .stop(
            protocol_event_receiver, /*, protocol_pool_event_receiver*/
        )
        .await
        .expect("protocol shutdown failed");

    // stop network controller
    network_manager
        .stop(network_event_receiver)
        .await
        .expect("network shutdown failed");

    // note that FinalLedger gets destroyed as soon as its Arc count goes to zero
}

#[derive(StructOpt)]
struct Args {
    /// Wallet password
    #[structopt(short = "p", long = "pwd")]
    password: Option<String>,
}

/// Load wallet, asking for passwords if necessary
fn load_wallet(password: Option<String>, path: &Path) -> anyhow::Result<Arc<RwLock<Wallet>>> {
    let password = if path.is_file() {
        password.unwrap_or_else(|| {
            Password::new()
                .with_prompt("Enter staking keys file password")
                .interact()
                .expect("IO error: Password reading failed, staking keys file couldn't be unlocked")
        })
    } else {
        password.unwrap_or_else(|| {
            Password::new()
                .with_prompt("Enter new password for staking keys file")
                .with_confirmation("Confirm password", "Passwords mismatching")
                .interact()
                .expect("IO error: Password reading failed, staking keys file couldn't be created")
        })
    };
    Ok(Arc::new(RwLock::new(Wallet::new(
        PathBuf::from(path),
        password,
    )?)))
}

/// To instrument `massa-node` with `tokio-console` run
/// ```shell
/// RUSTFLAGS="--cfg tokio_unstable" cargo run --bin massa-node --features instrument
/// ```
#[paw::main]
#[tokio::main]
async fn main(args: Args) -> anyhow::Result<()> {
    use tracing_subscriber::prelude::*;
    // spawn the console server in the background, returning a `Layer`:
    #[cfg(feature = "instrument")]
    let tracing_layer = console_subscriber::spawn();
    #[cfg(not(feature = "instrument"))]
    let tracing_layer = tracing_subscriber::fmt::layer()
        .with_filter(match SETTINGS.logging.level {
            4 => LevelFilter::TRACE,
            3 => LevelFilter::DEBUG,
            2 => LevelFilter::INFO,
            1 => LevelFilter::WARN,
            _ => LevelFilter::ERROR,
        })
        .with_filter(filter_fn(|metadata| {
            metadata.target().starts_with("massa") // ignore non-massa logs
        }));
    // build a `Subscriber` by combining layers with a `tracing_subscriber::Registry`:
    tracing_subscriber::registry()
        // add the console layer to the subscriber or default layers...
        .with(tracing_layer)
        .init();

    // Setup panic handlers,
    // and when a panic occurs,
    // run default handler,
    // and then shutdown.
    let default_panic = std::panic::take_hook();
    std::panic::set_hook(Box::new(move |info| {
        default_panic(info);
        std::process::exit(1);
    }));

    // load or create wallet, asking for password if necessary

    let node_wallet = load_wallet(args.password, &SETTINGS.consensus.staking_keys_path)?;

    loop {
        let (
            mut consensus_event_receiver,
            bootstrap_manager,
            consensus_manager,
            execution_manager,
            selector_manager,
            pool_manager,
            protocol_manager,
            network_manager,
            factory_manager,
            mut api_private_stop_rx,
            api_private_handle,
            api_public_handle,
        ) = launch(node_wallet.clone()).await;

        // interrupt signal listener
        let stop_signal = signal::ctrl_c();
        tokio::pin!(stop_signal);
        // loop over messages
        let restart = loop {
            massa_trace!("massa-node.main.run.select", {});
            tokio::select! {
                evt = consensus_event_receiver.wait_event() => {
                    massa_trace!("massa-node.main.run.select.consensus_event", {});
                    match evt {
                        Ok(ConsensusEvent::NeedSync) => {
                            warn!("in response to a desynchronization, the node is going to bootstrap again");
                            break true;
                        },
                        Err(err) => {
                            error!("consensus_event_receiver.wait_event error: {}", err);
                            break false;
                        }
                    }
                },

                _ = &mut stop_signal => {
                    massa_trace!("massa-node.main.run.select.stop", {});
                    info!("interrupt signal received");
                    break false;
                }

                _ = api_private_stop_rx.recv() => {
                    info!("stop command received from private API");
                    break false;
                }
            }
        };
        stop(
            consensus_event_receiver,
            Managers {
                bootstrap_manager,
                consensus_manager,
                execution_manager,
                selector_manager,
                pool_manager,
                protocol_manager,
                network_manager,
                factory_manager,
            },
            api_private_handle,
            api_public_handle,
        )
        .await;

        if !restart {
            break;
        }
    }
    Ok(())
}<|MERGE_RESOLUTION|>--- conflicted
+++ resolved
@@ -45,7 +45,7 @@
 use massa_storage::Storage;
 use massa_time::MassaTime;
 use massa_wallet::Wallet;
-use std::{mem, path::PathBuf, sync::RwLock, thread};
+use std::{mem, path::PathBuf, sync::RwLock};
 use std::{path::Path, process, sync::Arc};
 use structopt::StructOpt;
 use tokio::signal;
@@ -221,7 +221,6 @@
     .expect("could not start protocol controller");
 
     // launch selector worker
-<<<<<<< HEAD
     let (selector_manager, selector_controller) = start_selector_worker(SelectorConfig {
         max_draw_cache: SETTINGS.selector.max_draw_cache,
         thread_count: THREAD_COUNT,
@@ -230,18 +229,8 @@
         genesis_address: Address::from_public_key(&GENESIS_KEY.get_public_key()),
         initial_rolls_path: SETTINGS.consensus.initial_rolls_path.clone(),
         initial_draw_seed: INITIAL_DRAW_SEED.into(),
-    });
-=======
-    let (selector_manager, selector_controller) = start_selector_worker(
-        SelectorConfig {
-            max_draw_cache: SETTINGS.selector.max_draw_cache,
-            initial_rolls_path: SETTINGS.selector.initial_rolls_path.clone(),
-            ..SelectorConfig::default()
-        },
-        final_state.read().pos_state.cycle_history.clone(),
-    )
-    .expect("could not start selector controller");
->>>>>>> ccc06b19
+    })
+    .expect("could not start selector worker");
 
     // give the controller to final state in order for it to feed the cycles
     final_state
