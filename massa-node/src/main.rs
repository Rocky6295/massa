--- conflicted
+++ resolved
@@ -80,7 +80,6 @@
 use std::time::Duration;
 use std::{path::Path, process, sync::Arc};
 use structopt::StructOpt;
-use tokio::net::TcpStream;
 use tokio::signal;
 use tokio::sync::{broadcast, mpsc};
 use tracing::{error, info, warn};
@@ -93,7 +92,7 @@
     node_wallet: Arc<RwLock<Wallet>>,
 ) -> (
     Receiver<ConsensusEvent>,
-    Option<BootstrapManager<TcpStream>>,
+    Option<BootstrapManager>,
     Box<dyn ConsensusManager>,
     Box<dyn ExecutionManager>,
     Box<dyn SelectorManager>,
@@ -313,11 +312,7 @@
         res = get_state(
             &bootstrap_config,
             final_state.clone(),
-<<<<<<< HEAD
             DefaultConnector,
-=======
-            DefaultConnector(bootstrap_config.connect_timeout),
->>>>>>> 3357a6b7
             *VERSION,
             *GENESIS_TIMESTAMP,
             *END_TIMESTAMP,
@@ -627,11 +622,7 @@
     // launch bootstrap server
     // TODO: use std::net::TcpStream
     let bootstrap_manager = match bootstrap_config.listen_addr {
-<<<<<<< HEAD
         Some(addr) => start_bootstrap_server::<NetworkCommandSender>(
-=======
-        Some(addr) => start_bootstrap_server::<TcpStream>(
->>>>>>> 3357a6b7
             consensus_controller.clone(),
             network_command_sender.clone(),
             final_state.clone(),
@@ -866,7 +857,7 @@
 }
 
 struct Managers {
-    bootstrap_manager: Option<BootstrapManager<TcpStream>>,
+    bootstrap_manager: Option<BootstrapManager>,
     consensus_manager: Box<dyn ConsensusManager>,
     execution_manager: Box<dyn ExecutionManager>,
     selector_manager: Box<dyn SelectorManager>,
