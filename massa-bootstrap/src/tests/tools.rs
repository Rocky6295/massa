// Copyright (c) 2022 MASSA LABS <info@massa.net>

use crate::settings::{BootstrapConfig, IpType};
use bitvec::vec::BitVec;
use massa_async_pool::test_exports::{create_async_pool, get_random_message};
use massa_async_pool::{AsyncPoolChanges, Change};
use massa_consensus_exports::{
    bootstrapable_graph::{
        BootstrapableGraph, BootstrapableGraphDeserializer, BootstrapableGraphSerializer,
    },
    export_active_block::{ExportActiveBlock, ExportActiveBlockSerializer},
};
use massa_executed_ops::{
    ExecutedDenunciations, ExecutedDenunciationsChanges, ExecutedDenunciationsConfig, ExecutedOps,
    ExecutedOpsConfig,
};
use massa_final_state::test_exports::create_final_state;
use massa_final_state::{FinalState, FinalStateConfig};
use massa_hash::Hash;
use massa_ledger_exports::{LedgerChanges, LedgerEntry, SetUpdateOrDelete};
use massa_ledger_worker::test_exports::create_final_ledger;
use massa_models::block::BlockDeserializerArgs;
use massa_models::bytecode::Bytecode;
use massa_models::config::constants::{
    BOOTSTRAP_RANDOMNESS_SIZE_BYTES, CONSENSUS_BOOTSTRAP_PART_SIZE, ENDORSEMENT_COUNT,
    MAX_ADVERTISE_LENGTH, MAX_ASYNC_MESSAGE_DATA, MAX_ASYNC_POOL_LENGTH,
    MAX_BOOTSTRAP_ASYNC_POOL_CHANGES, MAX_BOOTSTRAP_BLOCKS, MAX_BOOTSTRAP_ERROR_LENGTH,
    MAX_BOOTSTRAP_FINAL_STATE_PARTS_SIZE, MAX_CONSENSUS_BLOCKS_IDS, MAX_DATASTORE_ENTRY_COUNT,
    MAX_DATASTORE_KEY_LENGTH, MAX_DATASTORE_VALUE_LENGTH, MAX_DEFERRED_CREDITS_LENGTH,
    MAX_DENUNCIATIONS_PER_BLOCK_HEADER, MAX_DENUNCIATION_CHANGES_LENGTH,
    MAX_EXECUTED_OPS_CHANGES_LENGTH, MAX_EXECUTED_OPS_LENGTH, MAX_FUNCTION_NAME_LENGTH,
    MAX_LEDGER_CHANGES_COUNT, MAX_OPERATIONS_PER_BLOCK, MAX_OPERATION_DATASTORE_ENTRY_COUNT,
    MAX_OPERATION_DATASTORE_KEY_LENGTH, MAX_OPERATION_DATASTORE_VALUE_LENGTH, MAX_PARAMETERS_SIZE,
    MAX_PRODUCTION_STATS_LENGTH, MAX_ROLLS_COUNT_LENGTH, MIP_STORE_STATS_BLOCK_CONSIDERED,
    MIP_STORE_STATS_COUNTERS_MAX, PERIODS_PER_CYCLE, THREAD_COUNT,
};
use massa_models::denunciation::DenunciationIndex;
use massa_models::node::NodeId;
use massa_models::{
    address::Address,
    amount::Amount,
    block::Block,
    block::BlockSerializer,
    block_header::{BlockHeader, BlockHeaderSerializer},
    block_id::BlockId,
    endorsement::Endorsement,
    endorsement::EndorsementSerializer,
    operation::OperationId,
    prehash::PreHashMap,
    secure_share::Id,
    secure_share::SecureShareContent,
    slot::Slot,
};
use massa_pos_exports::{CycleInfo, DeferredCredits, PoSChanges, PoSFinalState, ProductionStats};
use massa_protocol_exports::{BootstrapPeers, PeerId, TransportType};
use massa_serialization::{DeserializeError, Deserializer, Serializer};
use massa_signature::KeyPair;
use massa_time::MassaTime;
use rand::Rng;
use std::collections::{HashMap, HashSet, VecDeque};
use std::str::FromStr;
use std::{
    collections::BTreeMap,
    net::{IpAddr, Ipv4Addr, SocketAddr},
    path::PathBuf,
};

// Use loop-back address. use port 0 to auto-assign a port
pub(crate) const BASE_BOOTSTRAP_IP: IpAddr = IpAddr::V4(Ipv4Addr::new(127, 0, 0, 1));

/// generates a small random number of bytes
fn get_some_random_bytes() -> Vec<u8> {
    let mut rng = rand::thread_rng();
    (0usize..rng.gen_range(1..10))
        .map(|_| rand::random::<u8>())
        .collect()
}

/// generates a random ledger entry
fn get_random_ledger_entry() -> LedgerEntry {
    let mut rng = rand::thread_rng();
    let balance = Amount::from_raw(rng.gen::<u64>());
    let bytecode_bytes: Vec<u8> = get_some_random_bytes();
    let bytecode = Bytecode(bytecode_bytes);
    let mut datastore = BTreeMap::new();
    for _ in 0usize..rng.gen_range(0..10) {
        let key = get_some_random_bytes();
        let value = get_some_random_bytes();
        datastore.insert(key, value);
    }
    LedgerEntry {
        balance,
        bytecode,
        datastore,
    }
}

pub(crate) fn get_random_ledger_changes(r_limit: u64) -> LedgerChanges {
    let mut changes = LedgerChanges::default();
    for _ in 0..r_limit {
        changes.0.insert(
            get_random_address(),
            SetUpdateOrDelete::Set(LedgerEntry {
                balance: Amount::from_raw(r_limit),
                bytecode: Bytecode::default(),
                datastore: BTreeMap::default(),
            }),
        );
    }
    changes
}

/// generates random PoS cycles info
fn get_random_pos_cycles_info(
    r_limit: u64,
    opt_seed: bool,
) -> (
    BTreeMap<Address, u64>,
    PreHashMap<Address, ProductionStats>,
    BitVec<u8>,
) {
    let mut rng = rand::thread_rng();
    let mut roll_counts = BTreeMap::default();
    let mut production_stats = PreHashMap::default();
    let mut rng_seed: BitVec<u8> = BitVec::default();

    for i in 0u64..r_limit {
        roll_counts.insert(get_random_address(), i);
        production_stats.insert(
            get_random_address(),
            ProductionStats {
                block_success_count: i * 3,
                block_failure_count: i,
            },
        );
    }
    // note: extra seed is used in the changes test to compensate for the update loop skipping the first change
    if opt_seed {
        rng_seed.push(rng.gen_range(0..2) == 1);
    }
    rng_seed.push(rng.gen_range(0..2) == 1);
    (roll_counts, production_stats, rng_seed)
}

/// generates random PoS deferred credits
fn get_random_deferred_credits(r_limit: u64) -> DeferredCredits {
    let mut deferred_credits = DeferredCredits::new_with_hash();

    for i in 0u64..r_limit {
        let mut credits = PreHashMap::default();
        for j in 0u64..r_limit {
            credits.insert(get_random_address(), Amount::from_raw(j));
        }
        deferred_credits.credits.insert(
            Slot {
                period: i,
                thread: 0,
            },
            credits,
        );
    }
    deferred_credits
}

/// generates a random PoS final state
fn get_random_pos_state(r_limit: u64, pos: PoSFinalState) -> PoSFinalState {
    let mut cycle_history = VecDeque::new();
    let (roll_counts, production_stats, rng_seed) = get_random_pos_cycles_info(r_limit, true);
    let mut cycle =
        CycleInfo::test_exp_new_with_hash(0, false, roll_counts, rng_seed, production_stats);
    *cycle.final_state_hash_snapshot_mut() = Some(Hash::from_bytes(&[0; 32]));
    cycle_history.push_back(cycle);
    let mut deferred_credits = DeferredCredits::new_with_hash();
    deferred_credits.extend(get_random_deferred_credits(r_limit));
    let mut res = pos;
    res.cycle_history = cycle_history;
    res.deferred_credits = deferred_credits;
    res
}

/// generates random PoS changes
pub(crate) fn get_random_pos_changes(r_limit: u64) -> PoSChanges {
    let deferred_credits = get_random_deferred_credits(r_limit);
    let (roll_counts, production_stats, seed_bits) = get_random_pos_cycles_info(r_limit, false);
    PoSChanges {
        seed_bits,
        roll_changes: roll_counts.into_iter().collect(),
        production_stats,
        deferred_credits,
    }
}

pub(crate) fn get_random_async_pool_changes(r_limit: u64) -> AsyncPoolChanges {
    let mut changes = AsyncPoolChanges::default();
    for _ in 0..(r_limit / 2) {
        let message = get_random_message(Some(Amount::from_str("10").unwrap()));
        changes.0.push(Change::Add(message.compute_id(), message));
    }
    for _ in (r_limit / 2)..r_limit {
        let message = get_random_message(Some(Amount::from_str("1_000_000").unwrap()));
        changes.0.push(Change::Add(message.compute_id(), message));
    }
    changes
}

pub(crate) fn get_random_executed_ops(
    _r_limit: u64,
    slot: Slot,
    config: ExecutedOpsConfig,
) -> ExecutedOps {
    let mut executed_ops = ExecutedOps::new(config.clone());
    executed_ops.apply_changes(get_random_executed_ops_changes(10), slot);
    executed_ops
}

pub(crate) fn get_random_executed_ops_changes(
    r_limit: u64,
) -> PreHashMap<OperationId, (bool, Slot)> {
    let mut ops_changes = PreHashMap::default();
    for i in 0..r_limit {
        ops_changes.insert(
            OperationId::new(Hash::compute_from(&get_some_random_bytes())),
            (
                true,
                Slot {
                    period: i + 10,
                    thread: 0,
                },
            ),
        );
    }
    ops_changes
}

pub(crate) fn get_random_executed_de(
    _r_limit: u64,
    slot: Slot,
    config: ExecutedDenunciationsConfig,
) -> ExecutedDenunciations {
    let mut executed_de = ExecutedDenunciations::new(config);
    executed_de.apply_changes(get_random_executed_de_changes(10), slot);
    executed_de
}

pub(crate) fn get_random_executed_de_changes(r_limit: u64) -> ExecutedDenunciationsChanges {
    let mut de_changes = HashSet::default();

    for i in 0..r_limit {
        if i % 2 == 0 {
            de_changes.insert(DenunciationIndex::BlockHeader {
                slot: Slot::new(i + 2, 0),
            });
        } else {
            de_changes.insert(DenunciationIndex::Endorsement {
                slot: Slot::new(i + 2, 0),
                index: i as u32,
            });
        }
    }

    de_changes
}

/// generates a random bootstrap state for the final state
pub(crate) fn get_random_final_state_bootstrap(
    pos: PoSFinalState,
    config: FinalStateConfig,
) -> FinalState {
    let r_limit: u64 = 50;

    let mut sorted_ledger = HashMap::new();
    let mut messages = AsyncPoolChanges::default();
    for _ in 0..r_limit {
        let message = get_random_message(None);
        messages.0.push(Change::Add(message.compute_id(), message));
    }
    for _ in 0..r_limit {
        sorted_ledger.insert(get_random_address(), get_random_ledger_entry());
    }
    // insert the last possible address to prevent the last cursor to move when testing the changes
    // The magic number at idx 0 is to account for address variant leader. At time of writing,
    // the highest value for encoding this variant in serialized form is `1`.
    let mut bytes = [255; 33];
    bytes[0] = 1;
    sorted_ledger.insert(
        Address::from_prefixed_bytes(&bytes).unwrap(),
        get_random_ledger_entry(),
    );

    let slot = Slot::new(0, 0);
    let final_ledger = create_final_ledger(config.ledger_config.clone(), sorted_ledger);
    let mut async_pool = create_async_pool(config.async_pool_config.clone(), BTreeMap::new());
    async_pool.apply_changes_unchecked(&messages);

    create_final_state(
        config.clone(),
        slot,
        Box::new(final_ledger),
        async_pool,
        VecDeque::new(),
        get_random_pos_state(r_limit, pos),
        get_random_executed_ops(r_limit, slot, config.executed_ops_config),
        get_random_executed_de(r_limit, slot, config.executed_denunciations_config),
    )
}

pub(crate) fn get_dummy_block_id(s: &str) -> BlockId {
    BlockId(Hash::compute_from(s.as_bytes()))
}

pub(crate) fn get_random_address() -> Address {
    let priv_key = KeyPair::generate();
    Address::from_public_key(&priv_key.get_public_key())
}

pub(crate) fn get_bootstrap_config(bootstrap_public_key: NodeId) -> BootstrapConfig {
    BootstrapConfig {
        listen_addr: Some("0.0.0.0:31244".parse().unwrap()),
        bootstrap_protocol: IpType::Both,
        bootstrap_timeout: 120000.into(),
        connect_timeout: 200.into(),
        retry_delay: 200.into(),
        max_ping: MassaTime::from_millis(500),
        read_timeout: 1000.into(),
        write_timeout: 1000.into(),
        read_error_timeout: 200.into(),
        write_error_timeout: 200.into(),
        max_listeners_per_peer: 100,
        bootstrap_list: vec![(
            SocketAddr::new(BASE_BOOTSTRAP_IP, 8069),
            bootstrap_public_key,
        )],
        keep_ledger: false,
        bootstrap_whitelist_path: PathBuf::from(
            "../massa-node/base_config/bootstrap_whitelist.json",
        ),
        bootstrap_blacklist_path: PathBuf::from(
            "../massa-node/base_config/bootstrap_blacklist.json",
        ),
        max_clock_delta: MassaTime::from_millis(1000),
        cache_duration: 10000.into(),
        max_simultaneous_bootstraps: 2,
        ip_list_max_size: 10,
        per_ip_min_interval: 10000.into(),
        max_bytes_read_write: std::f64::INFINITY,
        max_datastore_key_length: MAX_DATASTORE_KEY_LENGTH,
        randomness_size_bytes: BOOTSTRAP_RANDOMNESS_SIZE_BYTES,
        thread_count: THREAD_COUNT,
        periods_per_cycle: PERIODS_PER_CYCLE,
        endorsement_count: ENDORSEMENT_COUNT,
        max_advertise_length: MAX_ADVERTISE_LENGTH,
        max_bootstrap_blocks_length: MAX_BOOTSTRAP_BLOCKS,
        max_bootstrap_error_length: MAX_BOOTSTRAP_ERROR_LENGTH,
        max_bootstrap_final_state_parts_size: MAX_BOOTSTRAP_FINAL_STATE_PARTS_SIZE,
        max_async_pool_changes: MAX_BOOTSTRAP_ASYNC_POOL_CHANGES,
        max_async_pool_length: MAX_ASYNC_POOL_LENGTH,
        max_async_message_data: MAX_ASYNC_MESSAGE_DATA,
        max_operations_per_block: MAX_OPERATIONS_PER_BLOCK,
        max_datastore_entry_count: MAX_DATASTORE_ENTRY_COUNT,
        max_datastore_value_length: MAX_DATASTORE_VALUE_LENGTH,
        max_op_datastore_entry_count: MAX_OPERATION_DATASTORE_ENTRY_COUNT,
        max_op_datastore_key_length: MAX_OPERATION_DATASTORE_KEY_LENGTH,
        max_op_datastore_value_length: MAX_OPERATION_DATASTORE_VALUE_LENGTH,
        max_function_name_length: MAX_FUNCTION_NAME_LENGTH,
        max_ledger_changes_count: MAX_LEDGER_CHANGES_COUNT,
        max_parameters_size: MAX_PARAMETERS_SIZE,
        max_changes_slot_count: 1000,
        max_rolls_length: MAX_ROLLS_COUNT_LENGTH,
        max_production_stats_length: MAX_PRODUCTION_STATS_LENGTH,
        max_credits_length: MAX_DEFERRED_CREDITS_LENGTH,
        max_executed_ops_length: MAX_EXECUTED_OPS_LENGTH,
        max_ops_changes_length: MAX_EXECUTED_OPS_CHANGES_LENGTH,
        consensus_bootstrap_part_size: CONSENSUS_BOOTSTRAP_PART_SIZE,
        max_consensus_block_ids: MAX_CONSENSUS_BLOCKS_IDS,
        mip_store_stats_block_considered: MIP_STORE_STATS_BLOCK_CONSIDERED,
        mip_store_stats_counters_max: MIP_STORE_STATS_COUNTERS_MAX,
        max_denunciations_per_block_header: MAX_DENUNCIATIONS_PER_BLOCK_HEADER,
        max_denunciation_changes_length: MAX_DENUNCIATION_CHANGES_LENGTH,
    }
}

/// asserts that two `BootstrapableGraph` are equal
pub(crate) fn assert_eq_bootstrap_graph(v1: &BootstrapableGraph, v2: &BootstrapableGraph) {
    assert_eq!(
        v1.final_blocks.len(),
        v2.final_blocks.len(),
        "length mismatch"
    );
    let serializer = ExportActiveBlockSerializer::new();
    let mut data1: Vec<u8> = Vec::new();
    let mut data2: Vec<u8> = Vec::new();
    for (item1, item2) in v1.final_blocks.iter().zip(v2.final_blocks.iter()) {
        serializer.serialize(item1, &mut data1).unwrap();
        serializer.serialize(item2, &mut data2).unwrap();
    }
    assert_eq!(data1, data2, "BootstrapableGraph mismatch")
}

pub(crate) fn get_boot_state() -> BootstrapableGraph {
    let keypair = KeyPair::generate();

    let block = Block::new_verifiable(
        Block {
            header: BlockHeader::new_verifiable(
                BlockHeader {
                    // associated slot
                    // all header endorsements are supposed to point towards this one
                    slot: Slot::new(1, 0),
                    parents: vec![get_dummy_block_id("p1"); THREAD_COUNT as usize],
                    operation_merkle_root: Hash::compute_from("op_hash".as_bytes()),
                    endorsements: vec![
                        Endorsement::new_verifiable(
                            Endorsement {
                                slot: Slot::new(1, 0),
                                index: 1,
                                endorsed_block: get_dummy_block_id("p1"),
                            },
                            EndorsementSerializer::new(),
                            &keypair,
                        )
                        .unwrap(),
                        Endorsement::new_verifiable(
                            Endorsement {
                                slot: Slot::new(1, 0),
                                index: 3,
                                endorsed_block: get_dummy_block_id("p1"),
                            },
                            EndorsementSerializer::new(),
                            &keypair,
                        )
                        .unwrap(),
                    ],
                    denunciations: vec![],
                },
                BlockHeaderSerializer::new(),
                &keypair,
            )
            .unwrap(),
            operations: Default::default(),
        },
        BlockSerializer::new(),
        &keypair,
    )
    .unwrap();

    // TODO: We currently lost information. Need to use shared storage
    let block1 = ExportActiveBlock::new(
        block,
        vec![(get_dummy_block_id("b1"), 4777); THREAD_COUNT as usize],
        true,
    );

    let boot_graph = BootstrapableGraph {
        final_blocks: vec![block1],
    };

    let bootstrapable_graph_serializer = BootstrapableGraphSerializer::new();
    let args = BlockDeserializerArgs {
        thread_count: THREAD_COUNT,
        max_operations_per_block: MAX_OPERATIONS_PER_BLOCK,
        endorsement_count: ENDORSEMENT_COUNT,
        max_denunciations_per_block_header: MAX_DENUNCIATIONS_PER_BLOCK_HEADER,
        last_start_period: Some(0),
    };
    let bootstrapable_graph_deserializer =
        BootstrapableGraphDeserializer::new(args, MAX_BOOTSTRAP_BLOCKS);

    let mut bootstrapable_graph_serialized = Vec::new();
    bootstrapable_graph_serializer
        .serialize(&boot_graph, &mut bootstrapable_graph_serialized)
        .unwrap();
    let (_, bootstrapable_graph_deserialized) = bootstrapable_graph_deserializer
        .deserialize::<DeserializeError>(&bootstrapable_graph_serialized)
        .unwrap();

    assert_eq_bootstrap_graph(&bootstrapable_graph_deserialized, &boot_graph);

    boot_graph
}

pub(crate) fn get_peers(keypair: &KeyPair) -> BootstrapPeers {
    let mut listeners1 = HashMap::default();
    listeners1.insert("82.245.123.77:8080".parse().unwrap(), TransportType::Tcp);

    let mut listeners2 = HashMap::default();
    listeners2.insert("82.220.123.78:8080".parse().unwrap(), TransportType::Tcp);
    BootstrapPeers(vec![
        (
            PeerId::from_bytes(keypair.get_public_key().to_bytes()).unwrap(),
            listeners1,
        ),
        (
            PeerId::from_bytes(keypair.get_public_key().to_bytes()).unwrap(),
            listeners2,
        ),
    ])
<<<<<<< HEAD
}

/// The bootstrap server function `get_state` has to be async due to main.rs `tokio::select!` usage to
/// cancel on `ctrl-c`
/// If get state can be cancelled with ctrl-c without an async context, this can be removed
pub(crate) fn make_runtime() -> tokio::runtime::Runtime {
    tokio::runtime::Builder::new_multi_thread()
        .enable_all()
        .thread_name("network-provided-runtime")
        .build()
        .expect("failed to create runtime")
=======
>>>>>>> 2be7e967
}<|MERGE_RESOLUTION|>--- conflicted
+++ resolved
@@ -494,18 +494,4 @@
             listeners2,
         ),
     ])
-<<<<<<< HEAD
-}
-
-/// The bootstrap server function `get_state` has to be async due to main.rs `tokio::select!` usage to
-/// cancel on `ctrl-c`
-/// If get state can be cancelled with ctrl-c without an async context, this can be removed
-pub(crate) fn make_runtime() -> tokio::runtime::Runtime {
-    tokio::runtime::Builder::new_multi_thread()
-        .enable_all()
-        .thread_name("network-provided-runtime")
-        .build()
-        .expect("failed to create runtime")
-=======
->>>>>>> 2be7e967
 }