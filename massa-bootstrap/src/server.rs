//! start the bootstrapping system using [`start_bootstrap_server`]
//! Once your node will be ready, you may want other to bootstrap from you.
//!
//! # Listener
//!
//! Runs in the server-dedication tokio async runtime
//! Accepts bootstrap connections in an async-loop
//! Upon connection, pushes the accepted connection onto a channel for the worker loop to consume
//!
//! # Updater
//!
//! Runs on a dedicated thread. Signal sent my manager stop method terminates the thread.
//! Shares an `Arc<RwLock>>` guarded list of white and blacklists with the main worker.
//! Periodically does a read-only check to see if list needs updating.
//! Creates an updated list then swaps it out with write-locked list
//! Assuming no errors in code, this is the only write occurance, and is only a pointer-swap
//! under the hood, making write contention virtually non-existant.
//!
//! # Worker loop
//!
//! 1. Checks if the stopper has been invoked.
//! 2. Checks if the client is permited under the white/black list rules
//! 3. Checks if there are not too many active sessions already
//! 4. Checks if the client has attempted too recently
//! 5. All checks have passed: spawn a thread on which to run the bootstrap session
//!    This thread creates a new tokio runtime, and runs it with `block_on`
mod white_black_list;

use crossbeam::channel::tick;
use humantime::format_duration;
use massa_consensus_exports::{bootstrapable_graph::BootstrapableGraph, ConsensusController};
use massa_db_exports::CHANGE_ID_DESER_ERROR;
use massa_final_state::FinalState;
use massa_logging::massa_trace;
use massa_models::{
    block_id::BlockId, prehash::PreHashSet, slot::Slot, streaming_step::StreamingStep,
    version::Version,
};

use massa_protocol_exports::ProtocolController;
use massa_signature::KeyPair;
use massa_time::MassaTime;

use parking_lot::RwLock;
use std::{
    collections::HashMap,
    net::{IpAddr, SocketAddr},
    sync::Arc,
    thread,
    time::{Duration, Instant},
};
use tracing::{debug, error, info, warn};
use white_black_list::*;

#[cfg(not(test))]
use crate::listener::BootstrapTcpListener;
#[cfg(test)]
use crate::listener::MockBootstrapTcpListener as BootstrapTcpListener;
use crate::{
    bindings::BootstrapServerBinder,
    error::BootstrapError,
    listener::{BootstrapListenerStopHandle, PollEvent},
    messages::{BootstrapClientMessage, BootstrapServerMessage},
    BootstrapConfig,
};
/// Specifies a common interface that can be used by standard, or mockers
#[cfg_attr(test, mockall::automock)]
pub trait BSEventPoller {
    fn poll(&mut self) -> Result<PollEvent, BootstrapError>;
}
/// Abstraction layer over data produced by the listener, and transported
/// over to the worker via a channel

/// handle on the bootstrap server
pub struct BootstrapManager {
    update_handle: thread::JoinHandle<Result<(), BootstrapError>>,
    // need to preserve the listener handle up to here to prevent it being destroyed
    #[allow(clippy::type_complexity)]
    main_handle: thread::JoinHandle<Result<(), BootstrapError>>,
    listener_stopper: BootstrapListenerStopHandle,
    update_stopper_tx: crossbeam::channel::Sender<()>,
}

impl BootstrapManager {
    /// create a new bootstrap manager, but no means of stopping the listener
    /// use [`set_listen_stop_handle`] to set the handle
    pub(crate) fn new(
        update_handle: thread::JoinHandle<Result<(), BootstrapError>>,
        main_handle: thread::JoinHandle<Result<(), BootstrapError>>,
        update_stopper_tx: crossbeam::channel::Sender<()>,
        listener_stopper: BootstrapListenerStopHandle,
    ) -> Self {
        Self {
            update_handle,
            main_handle,
            update_stopper_tx,
            listener_stopper,
        }
    }

    /// stop the bootstrap server
    pub fn stop(self) -> Result<(), BootstrapError> {
        massa_trace!("bootstrap.lib.stop", {});
        // TODO: Refactor the waker so that its existance is tied to the life of the event-loop
        if self.listener_stopper.stop().is_err() {
            warn!("bootstrap server already dropped");
        }
        if self.update_stopper_tx.send(()).is_err() {
            warn!("bootstrap ip-list-updater already dropped");
        }
        // TODO?: handle join errors.

        // when the runtime is dropped at the end of this stop, the listener is auto-aborted

        self.update_handle
            .join()
            .expect("in BootstrapManager::stop() joining on updater thread")?;

        self.main_handle
            .join()
            .expect("in BootstrapManager::stop() joining on bootstrap main-loop thread")
    }
}

/// See module level documentation for details
#[allow(clippy::too_many_arguments)]
pub fn start_bootstrap_server(
    ev_poller: BootstrapTcpListener,
    listener_stopper: BootstrapListenerStopHandle,
    consensus_controller: Box<dyn ConsensusController>,
    protocol_controller: Box<dyn ProtocolController>,
    final_state: Arc<RwLock<FinalState>>,
    config: BootstrapConfig,
    keypair: KeyPair,
    version: Version,
) -> Result<BootstrapManager, BootstrapError> {
    massa_trace!("bootstrap.lib.start_bootstrap_server", {});

    // TODO(low prio): See if a zero capacity channel model can work
    let (update_stopper_tx, update_stopper_rx) = crossbeam::channel::bounded::<()>(1);

    let Ok(max_bootstraps) = config.max_simultaneous_bootstraps.try_into() else {
        return Err(BootstrapError::GeneralError("Fail to convert u32 to usize".to_string()));
    };

    let white_black_list = SharedWhiteBlackList::new(
        config.bootstrap_whitelist_path.clone(),
        config.bootstrap_blacklist_path.clone(),
    )?;

    let updater_lists = white_black_list.clone();
    let update_handle = thread::Builder::new()
        .name("wb_list_updater".to_string())
        .spawn(move || {
            let res = BootstrapServer::run_updater(
                updater_lists,
                config.cache_duration.into(),
                update_stopper_rx,
            );
            match res {
                Ok(_) => info!("ip white/blacklist updater exited cleanly"),
                Err(ref er) => error!("updater exited with error: {}", er),
            };
            res
        })
        .expect("in `start_bootstrap_server`, OS failed to spawn list-updater thread");

    let main_handle = thread::Builder::new()
        .name("bs-main-loop".to_string())
        .spawn(move || {
            BootstrapServer {
                consensus_controller,
                protocol_controller,
                final_state,
                ev_poller,
                white_black_list,
                keypair,
                version,
                ip_hist_map: HashMap::with_capacity(config.ip_list_max_size),
                bootstrap_config: config,
            }
            .event_loop(max_bootstraps)
        })
        .expect("in `start_bootstrap_server`, OS failed to spawn main-loop thread");
    // Give the runtime to the bootstrap manager, otherwise it will be dropped, forcibly aborting the spawned tasks.
    // TODO: make the tasks sync, so the runtime is redundant
    Ok(BootstrapManager::new(
        update_handle,
        main_handle,
        update_stopper_tx,
        listener_stopper,
    ))
}

struct BootstrapServer<'a> {
    consensus_controller: Box<dyn ConsensusController>,
    protocol_controller: Box<dyn ProtocolController>,
    final_state: Arc<RwLock<FinalState>>,
    ev_poller: BootstrapTcpListener,
    white_black_list: SharedWhiteBlackList<'a>,
    keypair: KeyPair,
    bootstrap_config: BootstrapConfig,
    version: Version,
    ip_hist_map: HashMap<IpAddr, Instant>,
}

impl BootstrapServer<'_> {
    fn run_updater(
        mut list: SharedWhiteBlackList<'_>,
        interval: Duration,
        stopper: crossbeam::channel::Receiver<()>,
    ) -> Result<(), BootstrapError> {
        let ticker = tick(interval);

        loop {
            crossbeam::select! {
                recv(stopper) -> res => {
                    match res {
                        Ok(()) => return Ok(()),
                        Err(e) => return Err(BootstrapError::GeneralError(format!("update stopper error : {}", e))),
                    }
                },
                recv(ticker) -> _ => {list.update()?;},
            }
        }
    }

    fn event_loop(mut self, max_bootstraps: usize) -> Result<(), BootstrapError> {
        // Use the strong-count of this variable to track the session count
        let bootstrap_sessions_counter: Arc<()> = Arc::new(());
        let per_ip_min_interval = self.bootstrap_config.per_ip_min_interval.to_duration();
        // TODO: Work out how to integration-test this
        let limit = self.bootstrap_config.max_bytes_read_write;
        loop {
            // block until we have a connection to work with, or break out of main-loop

            let connections = match self.ev_poller.poll() {
                Ok(PollEvent::Stop) => return Ok(()),
                Ok(PollEvent::NewConnections(connections)) => connections,
                Err(e) => {
                    error!("bootstrap listener error: {}", e);
                    // Intuitively, there would be no connection at this point, However an `nc` that
                    // leads to this scope doesn't exit client-side. This depends on a timeout error
                    // client-side
                    continue;
                }
            };

            for (dplx, remote_addr) in connections {
                // claim a slot in the max_bootstrap_sessions
                let server_binding = BootstrapServerBinder::new(
                    dplx,
                    self.keypair.clone(),
                    (&self.bootstrap_config).into(),
                    Some(limit),
                );

                // check whether incoming peer IP is allowed.
                if let Err(error_msg) = self.white_black_list.is_ip_allowed(&remote_addr) {
                    server_binding.close_and_send_error(
                        error_msg.to_string(),
                        remote_addr,
                        move || {},
                    );
                    continue;
                };

                // the `- 1` is to account for the top-level Arc that is created at the top
                // of this method. subsequent counts correspond to each `clone` that is passed
                // into a thread
                // TODO: If we don't find a way to handle the counting automagically, make
                //       a dedicated wrapper-type with doc-comments, manual drop impl that
                //       integrates logging, etc...
                if Arc::strong_count(&bootstrap_sessions_counter) - 1 < max_bootstraps {
                    massa_trace!("bootstrap.lib.run.select.accept", {
                        "remote_addr": remote_addr
                    });
                    let now = Instant::now();

                    // clear IP history if necessary
                    if self.ip_hist_map.len() > self.bootstrap_config.ip_list_max_size {
                        self.ip_hist_map
                            .retain(|_k, v| now.duration_since(*v) <= per_ip_min_interval);
                        if self.ip_hist_map.len() > self.bootstrap_config.ip_list_max_size {
                            // too many IPs are spamming us: clear cache
                            warn!("high bootstrap load: at least {} different IPs attempted bootstrap in the last {}", self.ip_hist_map.len(),format_duration(self.bootstrap_config.per_ip_min_interval.to_duration()).to_string());
                            self.ip_hist_map.clear();
                        }
                    }

<<<<<<< HEAD
                // check IP's bootstrap attempt history
                if let Err(msg) = BootstrapServer::greedy_client_check(
                    &mut self.ip_hist_map,
                    remote_addr,
                    now,
                    per_ip_min_interval,
                ) {
                    // Client has been too greedy: send out the bad-news :(
                    let msg = format!(
                        "Your last bootstrap on this server was {} ago and you have to wait {} before retrying.",
                        format_duration(msg),
                        format_duration(per_ip_min_interval.saturating_sub(msg))
                    );
                    let tracer = move || {
                        massa_trace!("bootstrap.lib.run.select.accept.refuse_limit", {
                            "remote_addr": remote_addr
                        })
=======
                    // check IP's bootstrap attempt history
                    if let Err(msg) = BootstrapServer::<L>::greedy_client_check(
                        &mut self.ip_hist_map,
                        remote_addr,
                        now,
                        per_ip_min_interval,
                    ) {
                        // Client has been too greedy: send out the bad-news :(
                        let msg = format!(
                            "Your last bootstrap on this server was {} ago and you have to wait {} before retrying.",
                            format_duration(msg),
                            format_duration(per_ip_min_interval.saturating_sub(msg))
                        );
                        let tracer = move || {
                            massa_trace!("bootstrap.lib.run.select.accept.refuse_limit", {
                                "remote_addr": remote_addr
                            })
                        };
                        server_binding.close_and_send_error(msg, remote_addr, tracer);
                        continue;
>>>>>>> 4edee40c
                    };

                    // Clients Option<last-attempt> is good, and has been updated
                    massa_trace!("bootstrap.lib.run.select.accept.cache_available", {});

                    // launch bootstrap
                    let version = self.version;
                    let data_execution = self.final_state.clone();
                    let consensus_command_sender = self.consensus_controller.clone();
                    let protocol_controller = self.protocol_controller.clone();
                    let config = self.bootstrap_config.clone();

                    let bootstrap_count_token = bootstrap_sessions_counter.clone();

                    let _ = thread::Builder::new()
                        .name(format!("bootstrap thread, peer: {}", remote_addr))
                        .spawn(move || {
                            run_bootstrap_session(
                                server_binding,
                                bootstrap_count_token,
                                config,
                                remote_addr,
                                data_execution,
                                version,
                                consensus_command_sender,
                                protocol_controller,
                            )
                        });

                    massa_trace!("bootstrap.session.started", {
                        "active_count": Arc::strong_count(&bootstrap_sessions_counter) - 1
                    });
                } else {
                    server_binding.close_and_send_error(
                        "Bootstrap failed because the bootstrap server currently has no slots available.".to_string(),
                        remote_addr,
                        move || debug!("did not bootstrap {}: no available slots", remote_addr),
                    );
                }
            }
        }
    }

    /// Checks latest attempt. If too recent, provides the bad news (as an error).
    /// Updates the latest attempt to "now" if it's all good.
    ///
    /// # Error
    /// The elapsed time which is insufficient
    fn greedy_client_check(
        ip_hist_map: &mut HashMap<IpAddr, Instant>,
        remote_addr: SocketAddr,
        now: Instant,
        per_ip_min_interval: Duration,
    ) -> Result<(), Duration> {
        let mut res = Ok(());
        ip_hist_map
            .entry(remote_addr.ip())
            .and_modify(|occ| {
                // Well, let's only update the latest
                if now.duration_since(*occ) <= per_ip_min_interval {
                    res = Err(occ.elapsed());
                } else {
                    // in list, expired
                    *occ = now;
                }
            })
            .or_insert(now);
        res
    }
}

/// To be called from a `thread::spawn` invocation
///
/// Runs the bootstrap management in a dedicated thread, handling the async by using
/// a multi-thread-aware tokio runtime (the bs-main-loop runtime, to be exact). When this
/// function blocks in the `block_on`, it should thread-block, and switch to another session
///
/// The arc_counter variable is used as a proxy to keep track the number of active bootstrap
/// sessions.
#[allow(clippy::too_many_arguments)]
fn run_bootstrap_session(
    mut server: BootstrapServerBinder,
    arc_counter: Arc<()>,
    config: BootstrapConfig,
    remote_addr: SocketAddr,
    data_execution: Arc<RwLock<FinalState>>,
    version: Version,
    consensus_command_sender: Box<dyn ConsensusController>,
    protocol_controller: Box<dyn ProtocolController>,
) {
    debug!("running bootstrap for peer {}", remote_addr);
    let deadline = Instant::now() + config.bootstrap_timeout.to_duration();
    // TODO: reinstate prevention of bootstrap slot camping. Deadline cancellation is one option
    let res = manage_bootstrap(
        &config,
        &mut server,
        data_execution,
        version,
        consensus_command_sender,
        protocol_controller,
        deadline,
    );

    // This drop allows the server to accept new connections before having to complete the error notifications
    // account for this session being finished, as well as the root-instance
    massa_trace!("bootstrap.session.finished", {
        "sessions_remaining": Arc::strong_count(&arc_counter) - 2
    });
    drop(arc_counter);
    match res {
        Err(BootstrapError::TimedOut(_)) => {
            debug!("bootstrap timeout for peer {}", remote_addr);
            // We allow unused result because we don't care if an error is thrown when
            // sending the error message to the server we will close the socket anyway.
            let _ = server.send_error_timeout(format!(
                "Bootstrap process timedout ({})",
                format_duration(config.bootstrap_timeout.to_duration())
            ));
        }
        Err(BootstrapError::ReceivedError(error)) => debug!(
            "bootstrap serving error received from peer {}: {}",
            remote_addr, error
        ),
        Err(err) => {
            debug!("bootstrap serving error for peer {}: {}", remote_addr, err);
            // We allow unused result because we don't care if an error is thrown when
            // sending the error message to the server we will close the socket anyway.
            let _ = server.send_error_timeout(err.to_string());
        }
        Ok(_) => {
            info!("bootstrapped peer {}", remote_addr);
        }
    }
}

#[allow(clippy::too_many_arguments)]
pub fn stream_bootstrap_information(
    server: &mut BootstrapServerBinder,
    final_state: Arc<RwLock<FinalState>>,
    consensus_controller: Box<dyn ConsensusController>,
    mut last_slot: Option<Slot>,
    mut last_state_step: StreamingStep<Vec<u8>>,
    mut last_versioning_step: StreamingStep<Vec<u8>>,
    mut last_consensus_step: StreamingStep<PreHashSet<BlockId>>,
    mut send_last_start_period: bool,
    bs_deadline: &Instant,
    write_timeout: Duration,
) -> Result<(), BootstrapError> {
    loop {
        #[cfg(test)]
        {
            // Necessary for test_bootstrap_server in tests/scenarios.rs
            std::thread::sleep(Duration::from_millis(500));
        }

        let current_slot;
        let state_part;
        let versioning_part;
        let last_start_period;
        let last_slot_before_downtime;

        let slot_too_old = false;

        // Scope of the final state read
        {
            let final_state_read = final_state.read();

            last_start_period = if send_last_start_period {
                Some(final_state_read.last_start_period)
            } else {
                None
            };
            last_slot_before_downtime = if send_last_start_period {
                Some(final_state_read.last_slot_before_downtime)
            } else {
                None
            };

            state_part = final_state_read
                .db
                .read()
                .get_batch_to_stream(&last_state_step, last_slot)
                .map_err(|e| {
                    BootstrapError::GeneralError(format!("Error get_batch_to_stream: {}", e))
                })?;

            let new_state_step = match (&last_state_step, state_part.is_empty()) {
                // We already finished streaming the state
                (StreamingStep::Finished(_), _) => StreamingStep::Finished(None),

                // We receive our first empty state batch
                (StreamingStep::Ongoing(_), true) => StreamingStep::Finished(None),

                // We receive our first empty state batch, but we've just started streaming: warn the user
                (StreamingStep::Started, true) => {
                    warn!("State bootstrap is finished but nothing has been streamed yet");
                    StreamingStep::Finished(None)
                }

                // We still need to stream the state, we update the current reference to the last_key if needed
                (StreamingStep::Ongoing(last_key), false) => {
                    match state_part.new_elements.last_key_value() {
                        Some((new_last_key, _)) => StreamingStep::Ongoing(new_last_key.clone()), // We received new elements
                        None => StreamingStep::Ongoing(last_key.clone()), // We only received changes
                    }
                }

                // We still need to stream the state
                (StreamingStep::Started, false) => match state_part.new_elements.last_key_value() {
                    Some((new_last_key, _)) => StreamingStep::Ongoing(new_last_key.clone()), // We received new elements
                    None => {
                        // We only received changes
                        return Err(BootstrapError::GeneralError(String::from(
                            "State bootstrap started but we have no new elements to stream",
                        )));
                    }
                },
            };

            versioning_part = final_state_read
                .db
                .read()
                .get_versioning_batch_to_stream(&last_versioning_step, last_slot)
                .map_err(|e| {
                    BootstrapError::GeneralError(format!(
                        "Error get_versioning_batch_to_stream: {}",
                        e
                    ))
                })?;

            let new_versioning_step = match (&last_versioning_step, versioning_part.is_empty()) {
                // We already finished streaming the versioning
                (StreamingStep::Finished(_), _) => StreamingStep::Finished(None),

                // We receive our first empty versioning batch
                (StreamingStep::Ongoing(_), true) => StreamingStep::Finished(None),

                // We receive our first empty versioning batch, but we've just started streaming: warn the user
                (StreamingStep::Started, true) => {
                    warn!("Versioning bootstrap is finished but nothing has been streamed yet");
                    StreamingStep::Finished(None)
                }

                // We still need to stream the versioning, we update the current reference to the last_key if needed
                (StreamingStep::Ongoing(last_key), false) => {
                    match versioning_part.new_elements.last_key_value() {
                        Some((new_last_key, _)) => StreamingStep::Ongoing(new_last_key.clone()), // We received new elements
                        None => StreamingStep::Ongoing(last_key.clone()), // We only received changes
                    }
                }

                // We still need to stream the versioning
                (StreamingStep::Started, false) => {
                    match versioning_part.new_elements.last_key_value() {
                        Some((new_last_key, _)) => StreamingStep::Ongoing(new_last_key.clone()), // We received new elements
                        None => {
                            // We only received changes
                            return Err(BootstrapError::GeneralError(String::from(
                                "Versioning bootstrap started but we have no new elements to stream",
                            )));
                        }
                    }
                }
            };

            let db_slot = final_state_read
                .db
                .read()
                .get_change_id()
                .expect(CHANGE_ID_DESER_ERROR);

            if let Some(slot) = last_slot && slot > db_slot {
                return Err(BootstrapError::GeneralError(
                    "Bootstrap cursor set to future slot".to_string(),
                ));
            }

            // Update cursors for next turn
            last_state_step = new_state_step;
            last_versioning_step = new_versioning_step;
            last_slot = Some(db_slot);
            current_slot = db_slot;
            send_last_start_period = false;
        }

        if slot_too_old {
            return server.send_msg(write_timeout, BootstrapServerMessage::SlotTooOld);
        }

        // Setup final state global cursor
        let final_state_global_step =
            if last_state_step.finished() && last_versioning_step.finished() {
                StreamingStep::Finished(Some(current_slot))
            } else {
                StreamingStep::Ongoing(current_slot)
            };

        // Stream consensus blocks if final state base bootstrap is finished
        let mut consensus_part = BootstrapableGraph {
            final_blocks: Default::default(),
        };
        let mut consensus_outdated_ids: PreHashSet<BlockId> = PreHashSet::default();

        if final_state_global_step.finished() {
            let (part, outdated_ids, new_consensus_step) = consensus_controller
                .get_bootstrap_part(last_consensus_step, final_state_global_step)?;
            consensus_part = part;
            consensus_outdated_ids = outdated_ids;
            last_consensus_step = new_consensus_step;
        }

        // Logs for an easier diagnostic if needed
        debug!(
            "Final state bootstrap cursor: {:?}",
            final_state_global_step
        );
        debug!(
            "Consensus blocks bootstrap cursor: {:?}",
            last_consensus_step
        );
        if let StreamingStep::Ongoing(ids) = &last_consensus_step {
            debug!("Consensus bootstrap cursor length: {}", ids.len());
        }

        // If the consensus streaming is finished (also meaning that consensus slot == final state slot) exit
        // We don't bother with the bs-deadline, as this is the last step of the bootstrap process - defer to general write-timeout
        if final_state_global_step.finished() && last_consensus_step.finished() {
            server.send_msg(write_timeout, BootstrapServerMessage::BootstrapFinished)?;
            break;
        }

        let Some(write_timeout) = step_timeout_duration(bs_deadline, &write_timeout) else {
            return Err(BootstrapError::Interupted("insufficient time left to provide next bootstrap part".to_string()));
        };
        // At this point we know that consensus, final state or both are not finished
        server.send_msg(
            write_timeout,
            BootstrapServerMessage::BootstrapPart {
                slot: current_slot,
                state_part,
                versioning_part,
                consensus_part,
                consensus_outdated_ids,
                last_start_period,
                last_slot_before_downtime,
            },
        )?;
    }
    Ok(())
}

// derives the duration allowed for a step in the bootstrap process.
// Returns None if the deadline for the entire bs-process has been reached
fn step_timeout_duration(bs_deadline: &Instant, step_timeout: &Duration) -> Option<Duration> {
    let now = Instant::now();
    if now >= *bs_deadline {
        return None;
    }

    let remaining = *bs_deadline - now;
    Some(std::cmp::min(remaining, *step_timeout))
}
#[allow(clippy::too_many_arguments)]
fn manage_bootstrap(
    bootstrap_config: &BootstrapConfig,
    server: &mut BootstrapServerBinder,
    final_state: Arc<RwLock<FinalState>>,
    version: Version,
    consensus_controller: Box<dyn ConsensusController>,
    protocol_controller: Box<dyn ProtocolController>,
    deadline: Instant,
) -> Result<(), BootstrapError> {
    massa_trace!("bootstrap.lib.manage_bootstrap", {});
    let read_error_timeout: Duration = bootstrap_config.read_error_timeout.into();

    let Some(hs_timeout) = step_timeout_duration(&deadline, &bootstrap_config.read_timeout.to_duration()) else {
        return Err(BootstrapError::Interupted("insufficient time left to begin handshake".to_string()));
    };

    server.handshake_timeout(version, Some(hs_timeout))?;

    // Check for error from client
    if Instant::now() + read_error_timeout >= deadline {
        return Err(BootstrapError::Interupted(
            "insufficient time to check for error from client".to_string(),
        ));
    };
    match server.next_timeout(Some(read_error_timeout)) {
        Err(BootstrapError::TimedOut(_)) => {}
        Err(e) => return Err(e),
        Ok(BootstrapClientMessage::BootstrapError { error }) => {
            return Err(BootstrapError::GeneralError(error));
        }
        Ok(msg) => return Err(BootstrapError::UnexpectedClientMessage(Box::new(msg))),
    };

    // Sync clocks
    let send_time_timeout =
        step_timeout_duration(&deadline, &bootstrap_config.write_timeout.to_duration());
    let Some(next_step_timeout) = send_time_timeout else {
        return Err(BootstrapError::Interupted("insufficient time left to send server time".to_string()));
    };
    server.send_msg(
        next_step_timeout,
        BootstrapServerMessage::BootstrapTime {
            server_time: MassaTime::now()?,
            version,
        },
    )?;

    loop {
        let Some(read_timeout) = step_timeout_duration(&deadline, &bootstrap_config.read_timeout.to_duration()) else {
            return Err(BootstrapError::Interupted("insufficient time left to process next message".to_string()));
        };
        match server.next_timeout(Some(read_timeout)) {
            Err(BootstrapError::TimedOut(_)) => break Ok(()),
            Err(e) => break Err(e),
            Ok(msg) => match msg {
                BootstrapClientMessage::AskBootstrapPeers => {
                    let Some(write_timeout) = step_timeout_duration(&deadline, &bootstrap_config.write_timeout.to_duration()) else {
                        return Err(BootstrapError::Interupted("insufficient time left to respond te request for peers".to_string()));
                    };

                    server.send_msg(
                        write_timeout,
                        BootstrapServerMessage::BootstrapPeers {
                            peers: protocol_controller.get_bootstrap_peers()?,
                        },
                    )?;
                }
                BootstrapClientMessage::AskBootstrapPart {
                    last_slot,
                    last_state_step,
                    last_versioning_step,
                    last_consensus_step,
                    send_last_start_period,
                } => {
                    stream_bootstrap_information(
                        server,
                        final_state.clone(),
                        consensus_controller.clone(),
                        last_slot,
                        last_state_step,
                        last_versioning_step,
                        last_consensus_step,
                        send_last_start_period,
                        &deadline,
                        bootstrap_config.write_timeout.to_duration(),
                    )?;
                }
                BootstrapClientMessage::BootstrapSuccess => break Ok(()),
                BootstrapClientMessage::BootstrapError { error } => {
                    break Err(BootstrapError::ReceivedError(error));
                }
            },
        };
    }
}<|MERGE_RESOLUTION|>--- conflicted
+++ resolved
@@ -288,27 +288,8 @@
                         }
                     }
 
-<<<<<<< HEAD
-                // check IP's bootstrap attempt history
-                if let Err(msg) = BootstrapServer::greedy_client_check(
-                    &mut self.ip_hist_map,
-                    remote_addr,
-                    now,
-                    per_ip_min_interval,
-                ) {
-                    // Client has been too greedy: send out the bad-news :(
-                    let msg = format!(
-                        "Your last bootstrap on this server was {} ago and you have to wait {} before retrying.",
-                        format_duration(msg),
-                        format_duration(per_ip_min_interval.saturating_sub(msg))
-                    );
-                    let tracer = move || {
-                        massa_trace!("bootstrap.lib.run.select.accept.refuse_limit", {
-                            "remote_addr": remote_addr
-                        })
-=======
                     // check IP's bootstrap attempt history
-                    if let Err(msg) = BootstrapServer::<L>::greedy_client_check(
+                    if let Err(msg) = BootstrapServer::greedy_client_check(
                         &mut self.ip_hist_map,
                         remote_addr,
                         now,
@@ -327,7 +308,6 @@
                         };
                         server_binding.close_and_send_error(msg, remote_addr, tracer);
                         continue;
->>>>>>> 4edee40c
                     };
 
                     // Clients Option<last-attempt> is good, and has been updated
