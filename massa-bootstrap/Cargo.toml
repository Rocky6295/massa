[package]
name = "massa_bootstrap"
version = "0.1.0"
authors = ["Massa Labs <info@massa.net>"]
edition = "2021"

# See more keys and their definitions at https://doc.rust-lang.org/cargo/reference/manifest.html

[dependencies]
displaydoc = "0.2"
num_enum = "0.5"
nom = "7.1"
rand = "0.8"
serde = { version = "1.0", features = ["derive"] }
serde_json = "1.0"
humantime = "2.1.0"
thiserror = "1.0"
parking_lot = { version = "0.12", features = ["deadlock_detection"] }
tracing = "0.1"
substruct = { git = "https://github.com/sydhds/substruct" }
socket2 = "0.4.7"
crossbeam = "0.8.2"
mio =  { version = "0.8", features = ["net", "os-poll"] }

# custom modules
massa_consensus_exports = { path = "../massa-consensus-exports" }
massa_final_state = { path = "../massa-final-state" }
massa_hash = { path = "../massa-hash" }
massa_logging = { path = "../massa-logging" }
massa_models = { path = "../massa-models" }
massa_protocol_exports = { path = "../massa-protocol-exports" }
massa_serialization = { path = "../massa-serialization" }
massa_signature = { path = "../massa-signature" }
massa_pos_exports = { path = "../massa-pos-exports" }
massa_time = { path = "../massa-time" }
<<<<<<< HEAD
massa_versioning_worker = { path = "../massa-versioning-worker" }
massa_db = { path = "../massa-db" }
=======
massa_versioning = { path = "../massa-versioning" }
>>>>>>> f9d51bfb

[dev-dependencies]
mockall = "0.11.4"
bitvec = { version = "1.0", features = ["serde"] }
lazy_static = "1.4"
tempfile = "3.3"
massa_final_state = { path = "../massa-final-state", features = ["testing"] }
massa_async_pool = { path = "../massa-async-pool", features = ["testing"] }
massa_ledger_exports = { path = "../massa-ledger-exports" }
massa_ledger_worker = { path = "../massa-ledger-worker", features = [
    "testing",
] }
massa_executed_ops = { path = "../massa-executed-ops" }
massa_pos_worker = { path = "../massa-pos-worker", features = ["testing"] }
massa_pos_exports = { path = "../massa-pos-exports", features = ["testing"] }
massa_consensus_exports = { path = "../massa-consensus-exports", features = [
    "testing",
] }

# for more information on what are the following features used for, see the cargo.toml at workspace level
[features]
testing = ["massa_final_state/testing", "massa_ledger_worker/testing", "massa_consensus_exports/testing", "massa_async_pool/testing"]
sandbox = ["massa_async_pool/sandbox", "massa_final_state/sandbox", "massa_models/sandbox"]<|MERGE_RESOLUTION|>--- conflicted
+++ resolved
@@ -33,12 +33,8 @@
 massa_signature = { path = "../massa-signature" }
 massa_pos_exports = { path = "../massa-pos-exports" }
 massa_time = { path = "../massa-time" }
-<<<<<<< HEAD
-massa_versioning_worker = { path = "../massa-versioning-worker" }
+massa_versioning = { path = "../massa-versioning" }
 massa_db = { path = "../massa-db" }
-=======
-massa_versioning = { path = "../massa-versioning" }
->>>>>>> f9d51bfb
 
 [dev-dependencies]
 mockall = "0.11.4"
