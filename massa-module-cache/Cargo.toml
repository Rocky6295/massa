[package]
name = "massa_module_cache"
version = "0.1.0"
edition = "2021"

[dependencies]
schnellru = "0.2.0"
rocksdb = "0.20"
serial_test = "1.0.0"
rand = "0.8.5"
num_enum = "0.5"
nom = "7.1"
displaydoc = "0.2"
thiserror = "1.0"
anyhow = "1.0"
tracing = "0.1"
# massa
massa_hash = { path = "../massa-hash" }
massa_models = { path = "../massa-models" }
massa_serialization = { path = "../massa-serialization" }
<<<<<<< HEAD
massa-sc-runtime = { git = "https://github.com/massalabs/massa-sc-runtime", branch = "testnet_23", features = [
=======
massa-sc-runtime = { git = "https://github.com/massalabs/massa-sc-runtime", branch = "main", features = [
>>>>>>> 6b5f4779
    "testing",
] }

[dev-dependencies]
tempfile = "3.3"

[features]
testing = ["massa-sc-runtime/testing"]<|MERGE_RESOLUTION|>--- conflicted
+++ resolved
@@ -18,11 +18,7 @@
 massa_hash = { path = "../massa-hash" }
 massa_models = { path = "../massa-models" }
 massa_serialization = { path = "../massa-serialization" }
-<<<<<<< HEAD
-massa-sc-runtime = { git = "https://github.com/massalabs/massa-sc-runtime", branch = "testnet_23", features = [
-=======
 massa-sc-runtime = { git = "https://github.com/massalabs/massa-sc-runtime", branch = "main", features = [
->>>>>>> 6b5f4779
     "testing",
 ] }
 
