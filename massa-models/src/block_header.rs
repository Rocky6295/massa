use crate::block_id::BlockId;
use crate::denunciation::{Denunciation, DenunciationDeserializer, DenunciationSerializer};
use crate::endorsement::{
    Endorsement, EndorsementDeserializerLW, EndorsementId, EndorsementSerializer,
    EndorsementSerializerLW, SecureShareEndorsement,
};
use crate::secure_share::{
    SecureShare, SecureShareContent, SecureShareDeserializer, SecureShareSerializer,
};
use crate::slot::{Slot, SlotDeserializer, SlotSerializer};
use massa_hash::{Hash, HashDeserializer};
use massa_serialization::{
    Deserializer, SerializeError, Serializer, U32VarIntDeserializer, U32VarIntSerializer,
};
use massa_signature::PublicKey;
use nom::branch::alt;
use nom::bytes::complete::tag;
use nom::error::{context, ContextError, ParseError};
use nom::multi::{count, length_count};
use nom::sequence::{preceded, tuple};
use nom::{IResult, Parser};
use serde::{Deserialize, Serialize};
use std::collections::Bound::{Excluded, Included};
use std::collections::HashSet;
use std::fmt::Formatter;

/// block header
#[derive(Debug, Clone, Serialize, Deserialize)]
pub struct BlockHeader {
    /// current network version
    pub current_version: u32,
    /// announced network version
    pub announced_version: u32,
    /// slot
    pub slot: Slot,
    /// parents
    pub parents: Vec<BlockId>,
    /// all operations hash
    pub operation_merkle_root: Hash,
    /// endorsements
    pub endorsements: Vec<SecureShareEndorsement>,
    /// denunciations
    pub denunciations: Vec<Denunciation>,
}

// TODO: gh-issue #3398
#[cfg(any(test, feature = "testing"))]
impl BlockHeader {
    fn assert_invariants(
        &self,
        thread_count: u8,
        endorsement_count: u32,
    ) -> Result<(), Box<dyn std::error::Error>> {
        if self.slot.period == 0 {
            if !self.parents.is_empty() {
                return Err("Invariant broken: genesis block with parent(s)".into());
            }
            if !self.endorsements.is_empty() {
                return Err("Invariant broken: genesis block with endorsement(s)".into());
            }
        } else {
            if self.parents.len() != thread_count as usize {
                return Err(
                    "Invariant broken: non-genesis block with incorrect number of parents".into(),
                );
            }
            if self.endorsements.len() > endorsement_count as usize {
                return Err("Invariant broken: endorsement count too high".into());
            }

            let parent_id = self.parents[self.slot.thread as usize];
            for endo in self.endorsements.iter() {
                if endo.content.endorsed_block != parent_id {
                    return Err("Invariant broken: endorsement doesn't match parent".into());
                }
            }
        }

        // assert that the endorsement indexes are all unique...
        let mut set = HashSet::new();
        for endo in self.endorsements.iter() {
            // ...and check signatures + invariants while at it
            endo.check_invariants()?;

            if !set.insert(endo.content.index) {
                return Err("Endorsement duplicate index found".into());
            }
        }

        for de in self.denunciations.iter() {
            de.check_invariants()?;
        }

        Ok(())
    }
}

/// BlockHeader wrapped up alongside verification data
pub type SecuredHeader = SecureShare<BlockHeader, BlockId>;

impl SecureShareContent for BlockHeader {
    /// compute the signed hash
    fn compute_signed_hash(&self, public_key: &PublicKey, content_hash: &Hash) -> Hash {
        let mut signed_data: Vec<u8> = Vec::new();
        signed_data.extend(public_key.to_bytes());
        signed_data.extend(BlockHeaderDenunciationData::new(self.slot).to_bytes());
        signed_data.extend(content_hash.to_bytes());
        Hash::compute_from(&signed_data)
    }
}

impl SecuredHeader {
    /// gets the header fitness
    pub fn get_fitness(&self) -> u64 {
        (self.content.endorsements.len() as u64) + 1
    }
    // TODO: gh-issue #3398
    #[allow(dead_code)]
    #[cfg(any(test, feature = "testing"))]
    pub(crate) fn assert_invariants(
        &self,
        thread_count: u8,
        endorsement_count: u32,
    ) -> Result<(), Box<dyn std::error::Error>> {
        self.content
            .assert_invariants(thread_count, endorsement_count)?;
        self.verify_signature()
            .map_err(|er| format!("{}", er).into())
    }
}

/// Serializer for `BlockHeader`
pub struct BlockHeaderSerializer {
    slot_serializer: SlotSerializer,
    endorsement_serializer: SecureShareSerializer,
    endorsement_content_serializer: EndorsementSerializerLW,
    denunciation_serializer: DenunciationSerializer,
    u32_serializer: U32VarIntSerializer,
}

impl BlockHeaderSerializer {
    /// Creates a new `BlockHeaderSerializer`
    pub fn new() -> Self {
        Self {
            slot_serializer: SlotSerializer::new(),
            endorsement_serializer: SecureShareSerializer::new(),
            u32_serializer: U32VarIntSerializer::new(),
            endorsement_content_serializer: EndorsementSerializerLW::new(),
            denunciation_serializer: DenunciationSerializer::new(),
        }
    }
}

impl Default for BlockHeaderSerializer {
    fn default() -> Self {
        Self::new()
    }
}

impl Serializer<BlockHeader> for BlockHeaderSerializer {
    /// ## Example:
    /// ```rust
    /// use massa_models::{block_id::BlockId, block_header::BlockHeader, block_header::BlockHeaderSerializer};
    /// use massa_models::endorsement::{Endorsement, EndorsementSerializer};
    /// use massa_models::secure_share::SecureShareContent;
    /// use massa_models::{config::THREAD_COUNT, slot::Slot};
    /// use massa_hash::Hash;
    /// use massa_signature::KeyPair;
    /// use massa_serialization::Serializer;
    ///
    /// let keypair = KeyPair::generate(0).unwrap();
    /// let parents = (0..THREAD_COUNT)
    ///   .map(|i| BlockId(Hash::compute_from(&[i])))
    ///   .collect();
    /// let header = BlockHeader {
    ///   current_version: 0,
    ///   announced_version: 0,
    ///   slot: Slot::new(1, 1),
    ///   parents,
    ///   operation_merkle_root: Hash::compute_from("mno".as_bytes()),
    ///   endorsements: vec![
    ///     Endorsement::new_verifiable(
    ///        Endorsement {
    ///          slot: Slot::new(1, 1),
    ///          index: 1,
    ///          endorsed_block: BlockId(Hash::compute_from("blk1".as_bytes())),
    ///        },
    ///     EndorsementSerializer::new(),
    ///     &keypair,
    ///     )
    ///     .unwrap(),
    ///     Endorsement::new_verifiable(
    ///       Endorsement {
    ///         slot: Slot::new(4, 0),
    ///         index: 3,
    ///         endorsed_block: BlockId(Hash::compute_from("blk2".as_bytes())),
    ///       },
    ///     EndorsementSerializer::new(),
    ///     &keypair,
    ///     )
    ///     .unwrap(),
    ///    ],
    ///   denunciations: vec![],
    /// };
    /// let mut buffer = vec![];
    /// BlockHeaderSerializer::new().serialize(&header, &mut buffer).unwrap();
    /// ```
    fn serialize(&self, value: &BlockHeader, buffer: &mut Vec<u8>) -> Result<(), SerializeError> {
        // network versions
        self.u32_serializer
            .serialize(&value.current_version, buffer)?;
        self.u32_serializer
            .serialize(&value.announced_version, buffer)?;

        // slot
        self.slot_serializer.serialize(&value.slot, buffer)?;

        // parents (note: there should be none if slot period=0)
        if value.parents.is_empty() {
            buffer.push(0);
        } else {
            buffer.push(1);
        }
        for parent_h in value.parents.iter() {
            buffer.extend(parent_h.0.to_bytes());
        }

        // operations merkle root
        buffer.extend(value.operation_merkle_root.to_bytes());

        self.u32_serializer.serialize(
            &value.endorsements.len().try_into().map_err(|err| {
                SerializeError::GeneralError(format!("too many endorsements: {}", err))
            })?,
            buffer,
        )?;

        for endorsement in value.endorsements.iter() {
            self.endorsement_serializer.serialize_with(
                &self.endorsement_content_serializer,
                endorsement,
                buffer,
            )?;
        }
        self.u32_serializer.serialize(
            &value.denunciations.len().try_into().map_err(|err| {
                SerializeError::GeneralError(format!("too many denunciations: {}", err))
            })?,
            buffer,
        )?;
        for denunciation in value.denunciations.iter() {
            self.denunciation_serializer
                .serialize(denunciation, buffer)?;
        }

        Ok(())
    }
}

/// Deserializer for `BlockHeader`
pub struct BlockHeaderDeserializer {
    slot_deserializer: SlotDeserializer,
    endorsement_serializer: EndorsementSerializer,
    endorsement_len_deserializer: U32VarIntDeserializer,
    hash_deserializer: HashDeserializer,
    thread_count: u8,
    endorsement_count: u32,
    last_start_period: Option<u64>,
    denunciation_len_deserializer: U32VarIntDeserializer,
    denunciation_deserializer: DenunciationDeserializer,
    network_versions_deserializer: U32VarIntDeserializer,
}

impl BlockHeaderDeserializer {
    /// Creates a new `BlockHeaderDeserializer`
    /// If last_start_period is Some(lsp), then the deserializer will check for valid (non)-genesis blocks
    pub const fn new(
        thread_count: u8,
        endorsement_count: u32,
        max_denunciations_in_block_header: u32,
        last_start_period: Option<u64>,
    ) -> Self {
        Self {
            slot_deserializer: SlotDeserializer::new(
                (Included(0), Included(u64::MAX)),
                (Included(0), Excluded(thread_count)),
            ),
            endorsement_serializer: EndorsementSerializer::new(),
            endorsement_len_deserializer: U32VarIntDeserializer::new(
                Included(0),
                Included(endorsement_count),
            ),
            hash_deserializer: HashDeserializer::new(),
            denunciation_len_deserializer: U32VarIntDeserializer::new(
                Included(0),
                Included(max_denunciations_in_block_header),
            ),
            network_versions_deserializer: U32VarIntDeserializer::new(
                Included(0),
                Included(u32::MAX),
            ),
            denunciation_deserializer: DenunciationDeserializer::new(
                thread_count,
                endorsement_count,
            ),
            thread_count,
            endorsement_count,
            last_start_period,
        }
    }
}

impl Deserializer<BlockHeader> for BlockHeaderDeserializer {
    /// ## Example:
    /// ```rust
    /// use massa_models::block_header::{BlockHeader, BlockHeaderDeserializer, BlockHeaderSerializer};
    /// use massa_models::block_id::{BlockId};
    /// use massa_models::{config::THREAD_COUNT, slot::Slot, secure_share::SecureShareContent};
    /// use massa_models::endorsement::{Endorsement, EndorsementSerializer};
    /// use massa_hash::Hash;
    /// use massa_signature::KeyPair;
    /// use massa_serialization::{Serializer, Deserializer, DeserializeError};
    ///
    /// let keypair = KeyPair::generate(0).unwrap();
    /// let parents: Vec<BlockId> = (0..THREAD_COUNT)
    ///   .map(|i| BlockId(Hash::compute_from(&[i])))
    ///   .collect();
    /// let header = BlockHeader {
    ///   current_version: 0,
    ///   announced_version: 0,
    ///   slot: Slot::new(1, 1),
    ///   parents: parents.clone(),
    ///   operation_merkle_root: Hash::compute_from("mno".as_bytes()),
    ///   endorsements: vec![
    ///     Endorsement::new_verifiable(
    ///        Endorsement {
    ///          slot: Slot::new(1, 1),
    ///          index: 0,
    ///          endorsed_block: parents[1].clone(),
    ///        },
    ///     EndorsementSerializer::new(),
    ///     &keypair,
    ///     )
    ///     .unwrap(),
    ///     Endorsement::new_verifiable(
    ///       Endorsement {
    ///         slot: Slot::new(1, 1),
    ///         index: 1,
    ///         endorsed_block: parents[1].clone(),
    ///       },
    ///     EndorsementSerializer::new(),
    ///     &keypair,
    ///     )
    ///     .unwrap(),
    ///    ],
    ///    denunciations: vec![],
    /// };
    /// let mut buffer = vec![];
    /// BlockHeaderSerializer::new().serialize(&header, &mut buffer).unwrap();
    /// let (rest, deserialized_header) = BlockHeaderDeserializer::new(32, 9, 10, Some(0)).deserialize::<DeserializeError>(&buffer).unwrap();
    /// assert_eq!(rest.len(), 0);
    /// let mut buffer2 = Vec::new();
    /// BlockHeaderSerializer::new().serialize(&deserialized_header, &mut buffer2).unwrap();
    /// assert_eq!(buffer, buffer2);
    /// ```
    fn deserialize<'a, E: ParseError<&'a [u8]> + ContextError<&'a [u8]>>(
        &self,
        buffer: &'a [u8],
    ) -> IResult<&'a [u8], BlockHeader, E> {
<<<<<<< HEAD
        let (rest, (current_version, announced_version, slot, parents, operation_merkle_root)): (
            &[u8],
            (u32, u32, Slot, Vec<BlockId>, Hash),
        ) = context("Failed BlockHeader deserialization", |input| {
            let (rest, (current_version, announced_version, slot, parents)) = tuple((
                context("Failed current_version deserialization", |input| {
                    self.network_versions_deserializer.deserialize(input)
                }),
                context("Failed announced_version deserialization", |input| {
                    self.network_versions_deserializer.deserialize(input)
                }),
                context("Failed slot deserialization", |input| {
                    self.slot_deserializer.deserialize(input)
                }),
                context(
                    "Failed parents deserialization",
                    alt((
                        preceded(tag(&[0]), |input| Ok((input, Vec::new()))),
                        preceded(
                            tag(&[1]),
                            count(
                                context("Failed block_id deserialization", |input| {
                                    self.hash_deserializer
                                        .deserialize(input)
                                        .map(|(rest, hash)| (rest, BlockId(hash)))
                                }),
                                self.thread_count as usize,
                            ),
                        ),
                    )),
                ),
            ))
            .parse(input)?;

            // validate the parent/slot invariants before moving on to other fields
            if let Some(last_start_period) = self.last_start_period {
                if slot.period == last_start_period && !parents.is_empty() {
                    return Err(nom::Err::Failure(ContextError::add_context(
                        rest,
                        "Genesis block cannot contain parents",
                        ParseError::from_error_kind(rest, nom::error::ErrorKind::Fail),
                    )));
                } else if slot.period != last_start_period && parents.len() != THREAD_COUNT as usize
                {
                    return Err(nom::Err::Failure(ContextError::add_context(
                        rest,
                        const_format::formatcp!(
                            "Non-genesis block must have {} parents",
                            THREAD_COUNT
                        ),
                        ParseError::from_error_kind(rest, nom::error::ErrorKind::Fail),
                    )));
=======
        let (rest, (slot, parents, operation_merkle_root)): (&[u8], (Slot, Vec<BlockId>, Hash)) =
            context("Failed BlockHeader deserialization", |input| {
                let (rest, (slot, parents)) = tuple((
                    context("Failed slot deserialization", |input| {
                        self.slot_deserializer.deserialize(input)
                    }),
                    context(
                        "Failed parents deserialization",
                        alt((
                            preceded(tag(&[0]), |input| Ok((input, Vec::new()))),
                            preceded(
                                tag(&[1]),
                                count(
                                    context("Failed block_id deserialization", |input| {
                                        self.hash_deserializer
                                            .deserialize(input)
                                            .map(|(rest, hash)| (rest, BlockId(hash)))
                                    }),
                                    self.thread_count as usize,
                                ),
                            ),
                        )),
                    ),
                ))
                .parse(input)?;

                // validate the parent/slot invariants before moving on to other fields
                if let Some(last_start_period) = self.last_start_period {
                    if slot.period == last_start_period && !parents.is_empty() {
                        return Err(nom::Err::Failure(ContextError::add_context(
                            rest,
                            "Genesis block cannot contain parents",
                            ParseError::from_error_kind(rest, nom::error::ErrorKind::Fail),
                        )));
                    } else if slot.period != last_start_period
                        && parents.len() != self.thread_count as usize
                    {
                        return Err(nom::Err::Failure(ContextError::add_context(
                            rest,
                            "Non-genesis block must have same numbers of parents as threads count",
                            ParseError::from_error_kind(rest, nom::error::ErrorKind::Fail),
                        )));
                    }
>>>>>>> a5df614e
                }
            }

            let (rest, merkle) = context("Failed operation_merkle_root", |input| {
                self.hash_deserializer.deserialize(input)
            })
            .parse(rest)?;
            Ok((
                rest,
                (current_version, announced_version, slot, parents, merkle),
            ))
        })
        .parse(buffer)?;

        if parents.is_empty() {
            let res = BlockHeader {
                current_version,
                announced_version,
                slot,
                parents,
                operation_merkle_root,
                endorsements: Vec::new(),
                denunciations: Vec::new(),
            };

            // TODO: gh-issue #3398
            #[cfg(any(test, feature = "testing"))]
            res.assert_invariants(self.thread_count, self.endorsement_count)
                .unwrap();

            return Ok((
                &rest[2..], // Because there is 0 endorsements & 0 denunciations, we have a remaining [0, 0] in rest and we don't need it
                res,
            ));
        }

        // Now deser the endorsements (which were light-weight serialized)
        let endorsement_deserializer =
            SecureShareDeserializer::new(EndorsementDeserializerLW::new(
                self.endorsement_count,
                slot,
                parents[slot.thread as usize],
            ));

        let parent_id = parents[slot.thread as usize];
        let (rest, endorsements): (&[u8], Vec<SecureShare<Endorsement, EndorsementId>>) = context(
            "Failed endorsements deserialization",
            length_count::<&[u8], SecureShare<Endorsement, EndorsementId>, u32, E, _, _>(
                context("Failed length deserialization", |input| {
                    self.endorsement_len_deserializer.deserialize(input)
                }),
                context("Failed endorsement deserialization", |input| {
                    let (rest, endo) = endorsement_deserializer
                        .deserialize_with(&self.endorsement_serializer, input)?;

                    if endo.content.endorsed_block != parent_id {
                        return Err(nom::Err::Failure(ContextError::add_context(
                            rest,
                            "Endorsement does not match block parents",
                            ParseError::from_error_kind(rest, nom::error::ErrorKind::Fail),
                        )));
                    }

                    Ok((rest, endo))
                }),
            ),
        )
        .parse(rest)?;

        let mut set = HashSet::new();
        for end in endorsements.iter() {
            if !set.insert(end.content.index) {
                return Err(nom::Err::Failure(ContextError::add_context(
                    rest,
                    "Duplicate endorsement index found",
                    ParseError::from_error_kind(rest, nom::error::ErrorKind::Fail),
                )));
            }
        }

        let (rest, denunciations): (&[u8], Vec<Denunciation>) = context(
            "Failed denunciations deserialization",
            length_count::<&[u8], Denunciation, u32, E, _, _>(
                context("Failed length deserialization", |input| {
                    let (res, count) = self.denunciation_len_deserializer.deserialize(input)?;
                    IResult::Ok((res, count))
                }),
                context("Failed denunciation deserialization", |input| {
                    self.denunciation_deserializer.deserialize(input)
                }),
            ),
        )
        .parse(rest)?;

        let header = BlockHeader {
            current_version,
            announced_version,
            slot,
            parents,
            operation_merkle_root,
            endorsements,
            denunciations,
        };

        // TODO: gh-issue #3398
        #[cfg(any(test, feature = "testing"))]
        header
            .assert_invariants(self.thread_count, self.endorsement_count)
            .unwrap();

        Ok((rest, header))
    }
}

impl std::fmt::Display for BlockHeader {
    fn fmt(&self, f: &mut Formatter<'_>) -> std::fmt::Result {
        writeln!(
            f,
            "\t(period: {}, thread: {})",
            self.slot.period, self.slot.thread,
        )?;
        writeln!(f, "\tMerkle root: {}", self.operation_merkle_root,)?;
        writeln!(f, "\tParents: ")?;
        for id in self.parents.iter() {
            let str_id = id.to_string();
            writeln!(f, "\t\t{}", str_id)?;
        }
        if self.parents.is_empty() {
            writeln!(f, "No parents found: This is a genesis header")?;
        }
        writeln!(f, "\tEndorsements:")?;
        for ed in self.endorsements.iter() {
            writeln!(f, "\t\t-----")?;
            writeln!(f, "\t\tId: {}", ed.id)?;
            writeln!(f, "\t\tIndex: {}", ed.content.index)?;
            writeln!(f, "\t\tEndorsed slot: {}", ed.content.slot)?;
            writeln!(
                f,
                "\t\tEndorser's public key: {}",
                ed.content_creator_pub_key
            )?;
            writeln!(f, "\t\tEndorsed block: {}", ed.content.endorsed_block)?;
            writeln!(f, "\t\tSignature: {}", ed.signature)?;
        }
        if self.endorsements.is_empty() {
            writeln!(f, "\tNo endorsements found")?;
        }
        Ok(())
    }
}

/// A denunciation data for block header
#[derive(Debug)]
pub struct BlockHeaderDenunciationData {
    slot: Slot,
}

impl BlockHeaderDenunciationData {
    /// Create a new DenunciationData for block hedader
    pub fn new(slot: Slot) -> Self {
        Self { slot }
    }

    /// Get byte array
    pub fn to_bytes(&self) -> Vec<u8> {
        let mut buf = Vec::new();
        buf.extend(self.slot.to_bytes_key());
        buf
    }
}

#[cfg(test)]
mod test {
    use super::*;
    use massa_serialization::DeserializeError;

    use crate::config::{ENDORSEMENT_COUNT, MAX_DENUNCIATIONS_PER_BLOCK_HEADER, THREAD_COUNT};

    use crate::test_exports::{
        gen_block_headers_for_denunciation, gen_endorsements_for_denunciation,
    };
    use massa_signature::{verify_signature_batch, KeyPair};

    // Only for testing purpose
    impl PartialEq for BlockHeader {
        fn eq(&self, other: &Self) -> bool {
            self.slot == other.slot
                && self.parents == other.parents
                && self.operation_merkle_root == other.operation_merkle_root
                && self.endorsements == other.endorsements
                && self.denunciations == other.denunciations
        }
    }

    #[test]
    fn test_block_header_ser_der() {
        let keypair = KeyPair::generate(0).unwrap();

        let slot = Slot::new(7, 1);
        let parents_1: Vec<BlockId> = (0..THREAD_COUNT)
            .map(|i| BlockId(Hash::compute_from(&[i])))
            .collect();

        let endorsement_1 = Endorsement {
            slot: slot.clone(),
            index: 1,
            endorsed_block: parents_1[1].clone(),
        };

        assert_eq!(parents_1[1], endorsement_1.endorsed_block);

        let s_endorsement_1: SecureShareEndorsement =
            Endorsement::new_verifiable(endorsement_1, EndorsementSerializer::new(), &keypair)
                .unwrap();

        let (slot_a, _, s_header_1, s_header_2, _) = gen_block_headers_for_denunciation(None, None);
        assert!(slot_a < slot);
        let de_a = Denunciation::try_from((&s_header_1, &s_header_2)).unwrap();
        let (slot_b, _, s_endo_1, s_endo_2, _) = gen_endorsements_for_denunciation(None, None);
        assert!(slot_b < slot);
        let de_b = Denunciation::try_from((&s_endo_1, &s_endo_2)).unwrap();

        let block_header_1 = BlockHeader {
            current_version: 0,
            announced_version: 0,
            slot,
            parents: parents_1,
            operation_merkle_root: Hash::compute_from("mno".as_bytes()),
            endorsements: vec![s_endorsement_1.clone()],
            denunciations: vec![de_a.clone(), de_b.clone()],
        };

        let mut buffer = Vec::new();
        let ser = BlockHeaderSerializer::new();
        ser.serialize(&block_header_1, &mut buffer).unwrap();
        let der = BlockHeaderDeserializer::new(
            THREAD_COUNT,
            ENDORSEMENT_COUNT,
            MAX_DENUNCIATIONS_PER_BLOCK_HEADER,
            None,
        );

        let (rem, block_header_der) = der.deserialize::<DeserializeError>(&buffer).unwrap();

        assert_eq!(rem.is_empty(), true);
        assert_eq!(block_header_1, block_header_der);
    }

    #[test]
    fn test_verify_sig_batch() {
        let (_slot, _keypair, secured_header_1, secured_header_2, secured_header_3) =
            gen_block_headers_for_denunciation(None, None);

        // Test with batch len == 1 (no // verif)
        let batch_1 = [(
            secured_header_1.compute_signed_hash(),
            secured_header_1.signature,
            secured_header_1.content_creator_pub_key,
        )];
        verify_signature_batch(&batch_1).unwrap();

        // Test with batch len > 1 (// verif)
        let batch_2 = [
            (
                secured_header_1.compute_signed_hash(),
                secured_header_1.signature,
                secured_header_1.content_creator_pub_key,
            ),
            (
                secured_header_2.compute_signed_hash(),
                secured_header_2.signature,
                secured_header_2.content_creator_pub_key,
            ),
            (
                secured_header_3.compute_signed_hash(),
                secured_header_3.signature,
                secured_header_3.content_creator_pub_key,
            ),
        ];
        verify_signature_batch(&batch_2).unwrap();
    }
}<|MERGE_RESOLUTION|>--- conflicted
+++ resolved
@@ -367,7 +367,6 @@
         &self,
         buffer: &'a [u8],
     ) -> IResult<&'a [u8], BlockHeader, E> {
-<<<<<<< HEAD
         let (rest, (current_version, announced_version, slot, parents, operation_merkle_root)): (
             &[u8],
             (u32, u32, Slot, Vec<BlockId>, Hash),
@@ -410,61 +409,14 @@
                         "Genesis block cannot contain parents",
                         ParseError::from_error_kind(rest, nom::error::ErrorKind::Fail),
                     )));
-                } else if slot.period != last_start_period && parents.len() != THREAD_COUNT as usize
+                } else if slot.period != last_start_period
+                    && parents.len() != self.thread_count as usize
                 {
                     return Err(nom::Err::Failure(ContextError::add_context(
                         rest,
-                        const_format::formatcp!(
-                            "Non-genesis block must have {} parents",
-                            THREAD_COUNT
-                        ),
+                        "Non-genesis block must have same numbers of parents as threads count",
                         ParseError::from_error_kind(rest, nom::error::ErrorKind::Fail),
                     )));
-=======
-        let (rest, (slot, parents, operation_merkle_root)): (&[u8], (Slot, Vec<BlockId>, Hash)) =
-            context("Failed BlockHeader deserialization", |input| {
-                let (rest, (slot, parents)) = tuple((
-                    context("Failed slot deserialization", |input| {
-                        self.slot_deserializer.deserialize(input)
-                    }),
-                    context(
-                        "Failed parents deserialization",
-                        alt((
-                            preceded(tag(&[0]), |input| Ok((input, Vec::new()))),
-                            preceded(
-                                tag(&[1]),
-                                count(
-                                    context("Failed block_id deserialization", |input| {
-                                        self.hash_deserializer
-                                            .deserialize(input)
-                                            .map(|(rest, hash)| (rest, BlockId(hash)))
-                                    }),
-                                    self.thread_count as usize,
-                                ),
-                            ),
-                        )),
-                    ),
-                ))
-                .parse(input)?;
-
-                // validate the parent/slot invariants before moving on to other fields
-                if let Some(last_start_period) = self.last_start_period {
-                    if slot.period == last_start_period && !parents.is_empty() {
-                        return Err(nom::Err::Failure(ContextError::add_context(
-                            rest,
-                            "Genesis block cannot contain parents",
-                            ParseError::from_error_kind(rest, nom::error::ErrorKind::Fail),
-                        )));
-                    } else if slot.period != last_start_period
-                        && parents.len() != self.thread_count as usize
-                    {
-                        return Err(nom::Err::Failure(ContextError::add_context(
-                            rest,
-                            "Non-genesis block must have same numbers of parents as threads count",
-                            ParseError::from_error_kind(rest, nom::error::ErrorKind::Fail),
-                        )));
-                    }
->>>>>>> a5df614e
                 }
             }
 
