// Copyright (c) 2022 MASSA LABS <info@massa.net>

use crate::constants::BLOCK_ID_SIZE_BYTES;
<<<<<<< HEAD
use crate::node_configuration::{MAX_BLOCK_SIZE, THREAD_COUNT};
use crate::operation::OperationDeserializer;
=======
use crate::node_configuration::default::ENDORSEMENT_COUNT;
use crate::node_configuration::THREAD_COUNT;
use crate::operation::{OperationIds, OperationIdsSerializer};
>>>>>>> 20284e69
use crate::prehash::{Map, PreHashed, Set};
use crate::wrapped::{Id, Wrapped, WrappedContent, WrappedDeserializer, WrappedSerializer};
use crate::{
    Address, Endorsement, EndorsementDeserializer, EndorsementId, ModelsError, OperationId,
    OperationIdsDeserializer, Slot, SlotDeserializer, SlotSerializer, WrappedEndorsement,
    WrappedOperation,
};
use massa_hash::{Hash, HashDeserializer};
use massa_serialization::{
    Deserializer, SerializeError, Serializer, U32VarIntDeserializer, U32VarIntSerializer,
};
use massa_signature::{KeyPair, PublicKey, Signature};
use nom::branch::alt;
use nom::bytes::complete::tag;
use nom::error::context;
use nom::multi::{count, length_count};
use nom::sequence::{preceded, tuple};
use nom::Parser;
use nom::{
    error::{ContextError, ParseError},
    IResult,
};
use serde::{Deserialize, Serialize};
use std::convert::TryInto;
use std::fmt::Formatter;
use std::ops::Bound::{Excluded, Included};
use std::str::FromStr;

const BLOCK_ID_STRING_PREFIX: &str = "BLO";

/// block id
#[derive(Clone, Copy, Eq, PartialEq, Ord, PartialOrd, Hash, Serialize, Deserialize)]
pub struct BlockId(pub Hash);

impl PreHashed for BlockId {}

impl Id for BlockId {
    fn new(hash: Hash) -> Self {
        BlockId(hash)
    }

    fn hash(&self) -> Hash {
        self.0
    }
}

impl std::fmt::Display for BlockId {
    fn fmt(&self, f: &mut std::fmt::Formatter) -> std::fmt::Result {
        if cfg!(feature = "hash-prefix") {
            write!(f, "{}-{}", BLOCK_ID_STRING_PREFIX, self.0.to_bs58_check())
        } else {
            write!(f, "{}", self.0.to_bs58_check())
        }
    }
}

impl std::fmt::Debug for BlockId {
    fn fmt(&self, f: &mut std::fmt::Formatter) -> std::fmt::Result {
        if cfg!(feature = "hash-prefix") {
            write!(f, "{}-{}", BLOCK_ID_STRING_PREFIX, self.0.to_bs58_check())
        } else {
            write!(f, "{}", self.0.to_bs58_check())
        }
    }
}

impl FromStr for BlockId {
    type Err = ModelsError;
    fn from_str(s: &str) -> Result<Self, Self::Err> {
        if cfg!(feature = "hash-prefix") {
            let v: Vec<_> = s.split('-').collect();
            if v.len() != 2 {
                // assume there is no prefix
                Ok(BlockId(Hash::from_str(s)?))
            } else if v[0] != BLOCK_ID_STRING_PREFIX {
                Err(ModelsError::WrongPrefix(
                    BLOCK_ID_STRING_PREFIX.to_string(),
                    v[0].to_string(),
                ))
            } else {
                Ok(BlockId(Hash::from_str(v[1])?))
            }
        } else {
            Ok(BlockId(Hash::from_str(s)?))
        }
    }
}

impl BlockId {
    /// block id to bytes
    pub fn to_bytes(&self) -> &[u8; BLOCK_ID_SIZE_BYTES] {
        self.0.to_bytes()
    }

    /// block id into bytes
    pub fn into_bytes(self) -> [u8; BLOCK_ID_SIZE_BYTES] {
        self.0.into_bytes()
    }

    /// block id from bytes
    pub fn from_bytes(data: &[u8; BLOCK_ID_SIZE_BYTES]) -> BlockId {
        BlockId(Hash::from_bytes(data))
    }

    /// block id fro `bs58` check
    pub fn from_bs58_check(data: &str) -> Result<BlockId, ModelsError> {
        Ok(BlockId(
            Hash::from_bs58_check(data).map_err(|_| ModelsError::HashError)?,
        ))
    }

    /// first bit of the hashed block id
    pub fn get_first_bit(&self) -> bool {
        self.to_bytes()[0] >> 7 == 1
    }
}

/// block
#[derive(Debug, Clone, Serialize, Deserialize)]
pub struct Block {
    /// signed header
    pub header: WrappedHeader,
    /// operations
    pub operations: OperationIds,
}

/// Wrapped Block
pub type WrappedBlock = Wrapped<Block, BlockId>;

impl WrappedContent for Block {
    fn new_wrapped<SC: Serializer<Self>, U: Id>(
        content: Self,
        content_serializer: SC,
        keypair: &KeyPair,
    ) -> Result<Wrapped<Self, U>, ModelsError> {
        let public_key = keypair.get_public_key();
        let mut content_serialized = Vec::new();
        content_serializer.serialize(&content, &mut content_serialized)?;
        let creator_address = Address::from_public_key(&public_key);

        Ok(Wrapped {
            signature: content.header.signature,
            creator_public_key: public_key,
            creator_address,
            thread: creator_address.get_thread(THREAD_COUNT),
            id: U::new(content.header.id.hash()),
            content,
            serialized_data: content_serialized,
        })
    }

    fn serialize(
        _signature: &Signature,
        _creator_public_key: &PublicKey,
        serialized_content: &[u8],
        buffer: &mut Vec<u8>,
    ) -> Result<(), SerializeError> {
        buffer.extend(serialized_content);
        Ok(())
    }

    fn deserialize<
        'a,
        E: ParseError<&'a [u8]> + ContextError<&'a [u8]>,
        DC: Deserializer<Self>,
        U: Id,
    >(
        _signature_deserializer: &massa_signature::SignatureDeserializer,
        _creator_public_key_deserializer: &massa_signature::PublicKeyDeserializer,
        content_deserializer: &DC,
        buffer: &'a [u8],
    ) -> IResult<&'a [u8], Wrapped<Self, U>, E> {
        let (rest, content) = content_deserializer.deserialize(buffer)?;
        Ok((
            rest,
            Wrapped {
                signature: content.header.signature,
                creator_public_key: content.header.creator_public_key,
                creator_address: content.header.creator_address,
                thread: content.header.thread,
                id: U::new(content.header.id.hash()),
                content,
                serialized_data: buffer[..buffer.len() - rest.len()].to_vec(),
            },
        ))
    }
}
/// Serializer for `Block`
pub struct BlockSerializer {
    header_serializer: WrappedSerializer,
    op_ids_serializer: OperationIdsSerializer,
}

impl BlockSerializer {
    /// Creates a new `BlockSerializer`
    pub fn new() -> Self {
        BlockSerializer {
            header_serializer: WrappedSerializer::new(),
            op_ids_serializer: OperationIdsSerializer::new(),
        }
    }
}

impl Default for BlockSerializer {
    fn default() -> Self {
        Self::new()
    }
}

impl Serializer<Block> for BlockSerializer {
    /// ## Example:
    /// ```rust
    /// use massa_models::{Block, BlockSerializer, BlockId, constants::THREAD_COUNT, Slot, BlockHeader, BlockHeaderSerializer, Endorsement, EndorsementSerializer, wrapped::WrappedContent};
    /// use massa_hash::Hash;
    /// use massa_signature::KeyPair;
    /// use massa_serialization::{Serializer, Deserializer, DeserializeError};
    /// let keypair = KeyPair::generate();
    /// let parents = (0..THREAD_COUNT)
    ///     .map(|i| BlockId(Hash::compute_from(&[i])))
    ///     .collect();
    ///
    /// // create block header
    /// let orig_header = BlockHeader::new_wrapped(
    ///     BlockHeader {
    ///         slot: Slot::new(1, 1),
    ///         parents,
    ///         operation_merkle_root: Hash::compute_from("mno".as_bytes()),
    ///         endorsements: vec![
    ///             Endorsement::new_wrapped(
    ///                 Endorsement {
    ///                     slot: Slot::new(1, 1),
    ///                     index: 1,
    ///                     endorsed_block: BlockId(Hash::compute_from("blk1".as_bytes())),
    ///                 },
    ///                 EndorsementSerializer::new(),
    ///                 &keypair,
    ///             )
    ///             .unwrap(),
    ///             Endorsement::new_wrapped(
    ///                 Endorsement {
    ///                     slot: Slot::new(4, 0),
    ///                     index: 3,
    ///                     endorsed_block: BlockId(Hash::compute_from("blk2".as_bytes())),
    ///                 },
    ///                 EndorsementSerializer::new(),
    ///                 &keypair,
    ///             )
    ///             .unwrap(),
    ///         ],
    ///     },
    ///     BlockHeaderSerializer::new(),
    ///     &keypair,
    /// )
    /// .unwrap();
    ///
    /// // create block
    /// let orig_block = Block {
    ///     header: orig_header,
    ///     operations: vec![],
    /// };
    ///
    /// let mut buffer = Vec::new();
    /// BlockSerializer::new().serialize(&orig_block, &mut buffer).unwrap();
    /// ```
    fn serialize(&self, value: &Block, buffer: &mut Vec<u8>) -> Result<(), SerializeError> {
        self.header_serializer.serialize(&value.header, buffer)?;
        self.op_ids_serializer
            .serialize(&value.operations, buffer)?;
        Ok(())
    }
}

/// Deserializer for `Block`
pub struct BlockDeserializer {
    header_deserializer: WrappedDeserializer<BlockHeader, BlockHeaderDeserializer>,
<<<<<<< HEAD
    operation_deserializer: WrappedDeserializer<Operation, OperationDeserializer>,
    length_operations_deserializer: U32VarIntDeserializer,
=======
    op_ids_deserializer: OperationIdsDeserializer,
>>>>>>> 20284e69
}

impl BlockDeserializer {
    /// Creates a new `BlockDeserializer`
    pub fn new(
        thread_count: u8,
        max_operations_per_block: u32,
        endorsement_count: u32,
        max_datastore_value_length: u64,
        max_function_name_length: u16,
        max_parameters_size: u16,
    ) -> Self {
        BlockDeserializer {
<<<<<<< HEAD
            header_deserializer: WrappedDeserializer::new(BlockHeaderDeserializer::new(
                thread_count,
                endorsement_count,
            )),
            operation_deserializer: WrappedDeserializer::new(OperationDeserializer::new(
                max_datastore_value_length,
                max_function_name_length,
                max_parameters_size,
            )),
            length_operations_deserializer: U32VarIntDeserializer::new(
                Included(0),
                Included(max_operations_per_block),
            ),
=======
            header_deserializer: WrappedDeserializer::new(BlockHeaderDeserializer::new()),
            op_ids_deserializer: OperationIdsDeserializer::new(),
>>>>>>> 20284e69
        }
    }
}

impl Deserializer<Block> for BlockDeserializer {
    /// ## Example:
    /// ```rust
    /// use massa_models::{Block, BlockSerializer, BlockDeserializer, BlockId, constants::THREAD_COUNT, Slot, BlockHeader, BlockHeaderSerializer, Endorsement, EndorsementSerializer, wrapped::WrappedContent};
    /// use massa_hash::Hash;
    /// use massa_signature::KeyPair;
    /// use massa_serialization::{Serializer, Deserializer, DeserializeError};
    /// let keypair = KeyPair::generate();
    /// let parents = (0..THREAD_COUNT)
    ///     .map(|i| BlockId(Hash::compute_from(&[i])))
    ///     .collect();
    ///
    /// // create block header
    /// let orig_header = BlockHeader::new_wrapped(
    ///     BlockHeader {
    ///         slot: Slot::new(1, 1),
    ///         parents,
    ///         operation_merkle_root: Hash::compute_from("mno".as_bytes()),
    ///         endorsements: vec![
    ///             Endorsement::new_wrapped(
    ///                 Endorsement {
    ///                     slot: Slot::new(1, 1),
    ///                     index: 1,
    ///                     endorsed_block: BlockId(Hash::compute_from("blk1".as_bytes())),
    ///                 },
    ///                 EndorsementSerializer::new(),
    ///                 &keypair,
    ///             )
    ///             .unwrap(),
    ///             Endorsement::new_wrapped(
    ///                 Endorsement {
    ///                     slot: Slot::new(4, 0),
    ///                     index: 3,
    ///                     endorsed_block: BlockId(Hash::compute_from("blk2".as_bytes())),
    ///                 },
    ///                 EndorsementSerializer::new(),
    ///                 &keypair,
    ///             )
    ///             .unwrap(),
    ///         ],
    ///     },
    ///     BlockHeaderSerializer::new(),
    ///     &keypair,
    /// )
    /// .unwrap();
    ///
    /// // create block
    /// let orig_block = Block {
    ///     header: orig_header,
    ///     operations: vec![],
    /// };
    ///
    /// let mut buffer = Vec::new();
    /// BlockSerializer::new().serialize(&orig_block, &mut buffer).unwrap();
    /// let (rest, res_block) = BlockDeserializer::new(THREAD_COUNT, 100, 9, 10000, 10000, 10000).deserialize::<DeserializeError>(&mut buffer).unwrap();
    ///
    /// assert!(rest.is_empty());
    /// // check equality
    /// assert_eq!(orig_block.header.id, res_block.header.id);
    /// assert_eq!(
    ///     orig_block.header.content.slot,
    ///     res_block.header.content.slot
    /// );
    /// assert_eq!(
    ///     orig_block.header.serialized_data,
    ///     res_block.header.serialized_data
    /// );
    /// assert_eq!(
    ///     orig_block.header.signature,
    ///     res_block.header.signature
    /// );
    /// ```
    fn deserialize<'a, E: ParseError<&'a [u8]> + ContextError<&'a [u8]>>(
        &self,
        buffer: &'a [u8],
    ) -> IResult<&'a [u8], Block, E> {
        context(
            "Failed Block deserialization",
            tuple((
                context("Failed header deserialization", |input| {
                    self.header_deserializer.deserialize(input)
                }),
<<<<<<< HEAD
                length_count(
                    context("Failed length operation deserialization", |input| {
                        self.length_operations_deserializer.deserialize(input)
                    }),
                    context("Failed operation deserialization", |input| {
                        let (rest, operation) = self.operation_deserializer.deserialize(input)?;
                        if buffer.len() - rest.len() > MAX_BLOCK_SIZE as usize {
                            return Err(nom::Err::Error(ParseError::from_error_kind(
                                input,
                                nom::error::ErrorKind::TooLarge,
                            )));
                        }
                        Ok((rest, operation))
                    }),
                ),
=======
                context("Failed operations deserialization", |input| {
                    self.op_ids_deserializer.deserialize(input)
                }),
>>>>>>> 20284e69
            )),
        )
        .map(|(header, operations)| Block { header, operations })
        .parse(buffer)
    }
}

impl WrappedBlock {
    /// size in bytes of the whole block
    pub fn bytes_count(&self) -> u64 {
        self.serialized_data.len() as u64
    }

    /// true if given operation is included in the block
    /// may fail if computing an id of an operation in the block
    pub fn contains_operation(&self, op: WrappedOperation) -> Result<bool, ModelsError> {
        Ok(self.content.operations.contains(&op.id))
    }

    /// retrieves a mapping of addresses to the list of operation IDs they are involved with in terms of ledger
    pub fn involved_addresses(
        &self,
        operation_set: &Map<OperationId, WrappedOperation>,
    ) -> Result<Map<Address, Set<OperationId>>, ModelsError> {
        let mut addresses_to_operations: Map<Address, Set<OperationId>> =
            Map::<Address, Set<OperationId>>::default();
        operation_set
            .iter()
            .try_for_each::<_, Result<(), ModelsError>>(|(op_id, op)| {
                let addrs = op.get_ledger_involved_addresses();
                for ad in addrs.into_iter() {
                    if let Some(entry) = addresses_to_operations.get_mut(&ad) {
                        entry.insert(*op_id);
                    } else {
                        let mut set = Set::<OperationId>::default();
                        set.insert(*op_id);
                        addresses_to_operations.insert(ad, set);
                    }
                }
                Ok(())
            })?;
        Ok(addresses_to_operations)
    }

    /// returns the set of addresses mapped the the endorsements they are involved in
    pub fn addresses_to_endorsements(
        &self,
    ) -> Result<Map<Address, Set<EndorsementId>>, ModelsError> {
        let mut res: Map<Address, Set<EndorsementId>> = Map::default();
        self.content
            .header
            .content
            .endorsements
            .iter()
            .try_for_each::<_, Result<(), ModelsError>>(|e| {
                let address = Address::from_public_key(&e.creator_public_key);
                if let Some(old) = res.get_mut(&address) {
                    old.insert(e.id);
                } else {
                    let mut set = Set::<EndorsementId>::default();
                    set.insert(e.id);
                    res.insert(address, set);
                }
                Ok(())
            })?;
        Ok(res)
    }
}

impl std::fmt::Display for Block {
    fn fmt(&self, f: &mut Formatter<'_>) -> std::fmt::Result {
        writeln!(f, "{}", self.header)?;
        writeln!(
            f,
            "Operations: {}",
            self.operations
                .iter()
                .map(|op| format!("{}", op))
                .collect::<Vec<String>>()
                .join(" ")
        )?;
        Ok(())
    }
}

/// block header
#[derive(Debug, Clone, Serialize, Deserialize)]
pub struct BlockHeader {
    /// slot
    pub slot: Slot,
    /// parents
    pub parents: Vec<BlockId>,
    /// all operations hash
    pub operation_merkle_root: Hash,
    /// endorsements
    pub endorsements: Vec<WrappedEndorsement>,
}
// NOTE: TODO
// impl Signable<BlockId> for BlockHeader {
//     fn get_signature_message(&self) -> Result<Hash, ModelsError> {
//         let hash = self.compute_hash()?;
//         let mut res = [0u8; SLOT_KEY_SIZE + BLOCK_ID_SIZE_BYTES];
//         res[..SLOT_KEY_SIZE].copy_from_slice(&self.slot.to_bytes_key());
//         res[SLOT_KEY_SIZE..].copy_from_slice(hash.to_bytes());
//         // rehash for safety
//         Ok(Hash::compute_from(&res))
//     }
// }

/// wrapped header
pub type WrappedHeader = Wrapped<BlockHeader, BlockId>;

impl WrappedContent for BlockHeader {}

/// Serializer for `BlockHeader`
pub struct BlockHeaderSerializer {
    slot_serializer: SlotSerializer,
    endorsement_serializer: WrappedSerializer,
    u32_serializer: U32VarIntSerializer,
}

impl BlockHeaderSerializer {
    /// Creates a new `BlockHeaderSerializer`
    pub fn new() -> Self {
        Self {
            slot_serializer: SlotSerializer::new(),
            endorsement_serializer: WrappedSerializer::new(),
            u32_serializer: U32VarIntSerializer::new(),
        }
    }
}

impl Default for BlockHeaderSerializer {
    fn default() -> Self {
        Self::new()
    }
}

impl Serializer<BlockHeader> for BlockHeaderSerializer {
    /// ## Example:
    /// ```rust
    /// use massa_models::{BlockId, constants::THREAD_COUNT, Slot, BlockHeader, BlockHeaderSerializer, Endorsement, EndorsementSerializer, wrapped::WrappedContent};
    /// use massa_hash::Hash;
    /// use massa_signature::KeyPair;
    /// use massa_serialization::Serializer;
    ///
    /// let keypair = KeyPair::generate();
    /// let parents = (0..THREAD_COUNT)
    ///   .map(|i| BlockId(Hash::compute_from(&[i])))
    ///   .collect();
    /// let header = BlockHeader {
    ///   slot: Slot::new(1, 1),
    ///   parents,
    ///   operation_merkle_root: Hash::compute_from("mno".as_bytes()),
    ///   endorsements: vec![
    ///     Endorsement::new_wrapped(
    ///        Endorsement {
    ///          slot: Slot::new(1, 1),
    ///          index: 1,
    ///          endorsed_block: BlockId(Hash::compute_from("blk1".as_bytes())),
    ///        },
    ///     EndorsementSerializer::new(),
    ///     &keypair,
    ///     )
    ///     .unwrap(),
    ///     Endorsement::new_wrapped(
    ///       Endorsement {
    ///         slot: Slot::new(4, 0),
    ///         index: 3,
    ///         endorsed_block: BlockId(Hash::compute_from("blk2".as_bytes())),
    ///       },
    ///     EndorsementSerializer::new(),
    ///     &keypair,
    ///     )
    ///     .unwrap(),
    ///    ],
    /// };
    /// let mut buffer = vec![];
    /// BlockHeaderSerializer::new().serialize(&header, &mut buffer).unwrap();
    /// ```
    fn serialize(&self, value: &BlockHeader, buffer: &mut Vec<u8>) -> Result<(), SerializeError> {
        self.slot_serializer.serialize(&value.slot, buffer)?;
        // parents (note: there should be none if slot period=0)
        if value.parents.is_empty() {
            buffer.push(0);
        } else {
            buffer.push(1);
        }
        for parent_h in value.parents.iter() {
            buffer.extend(parent_h.0.to_bytes());
        }

        // operations merkle root
        buffer.extend(value.operation_merkle_root.to_bytes());

        self.u32_serializer.serialize(
            &value.endorsements.len().try_into().map_err(|err| {
                SerializeError::GeneralError(format!("too many endorsements: {}", err))
            })?,
            buffer,
        )?;
        for endorsement in value.endorsements.iter() {
            self.endorsement_serializer.serialize(endorsement, buffer)?;
        }
        Ok(())
    }
}

/// Deserializer for `BlockHeader`
pub struct BlockHeaderDeserializer {
    slot_deserializer: SlotDeserializer,
    endorsement_deserializer: WrappedDeserializer<Endorsement, EndorsementDeserializer>,
    length_endorsements_deserializer: U32VarIntDeserializer,
    hash_deserializer: HashDeserializer,
}

impl BlockHeaderDeserializer {
    /// Creates a new `BlockHeaderDeserializer`
    pub const fn new(thread_count: u8, endorsement_count: u32) -> Self {
        Self {
            slot_deserializer: SlotDeserializer::new(
                (Included(0), Included(u64::MAX)),
                (Included(0), Excluded(thread_count)),
            ),
            endorsement_deserializer: WrappedDeserializer::new(EndorsementDeserializer::new(
                thread_count,
                endorsement_count,
            )),
            length_endorsements_deserializer: U32VarIntDeserializer::new(
                Included(0),
                Included(endorsement_count),
            ),
            hash_deserializer: HashDeserializer::new(),
        }
    }
}

impl Deserializer<BlockHeader> for BlockHeaderDeserializer {
    /// ## Example:
    /// ```rust
    /// use massa_models::{BlockId, constants::THREAD_COUNT, Slot, BlockHeader, BlockHeaderDeserializer, BlockHeaderSerializer, Endorsement, EndorsementSerializer, wrapped::WrappedContent};
    /// use massa_hash::Hash;
    /// use massa_signature::KeyPair;
    /// use massa_serialization::{Serializer, Deserializer, DeserializeError};
    ///
    /// let keypair = KeyPair::generate();
    /// let parents = (0..THREAD_COUNT)
    ///   .map(|i| BlockId(Hash::compute_from(&[i])))
    ///   .collect();
    /// let header = BlockHeader {
    ///   slot: Slot::new(1, 1),
    ///   parents,
    ///   operation_merkle_root: Hash::compute_from("mno".as_bytes()),
    ///   endorsements: vec![
    ///     Endorsement::new_wrapped(
    ///        Endorsement {
    ///          slot: Slot::new(1, 1),
    ///          index: 1,
    ///          endorsed_block: BlockId(Hash::compute_from("blk1".as_bytes())),
    ///        },
    ///     EndorsementSerializer::new(),
    ///     &keypair,
    ///     )
    ///     .unwrap(),
    ///     Endorsement::new_wrapped(
    ///       Endorsement {
    ///         slot: Slot::new(4, 0),
    ///         index: 3,
    ///         endorsed_block: BlockId(Hash::compute_from("blk2".as_bytes())),
    ///       },
    ///     EndorsementSerializer::new(),
    ///     &keypair,
    ///     )
    ///     .unwrap(),
    ///    ],
    /// };
    /// let mut buffer = vec![];
    /// BlockHeaderSerializer::new().serialize(&header, &mut buffer).unwrap();
    /// let (rest, deserialized_header) = BlockHeaderDeserializer::new(32, 9).deserialize::<DeserializeError>(&buffer).unwrap();
    /// assert_eq!(rest.len(), 0);
    /// let mut buffer2 = Vec::new();
    /// BlockHeaderSerializer::new().serialize(&deserialized_header, &mut buffer2).unwrap();
    /// assert_eq!(buffer, buffer2);
    /// ```
    fn deserialize<'a, E: ParseError<&'a [u8]> + ContextError<&'a [u8]>>(
        &self,
        buffer: &'a [u8],
    ) -> IResult<&'a [u8], BlockHeader, E> {
        context(
            "Failed BlockHeader deserialization",
            tuple((
                context("Failed slot deserialization", |input| {
                    self.slot_deserializer.deserialize(input)
                }),
                context(
                    "Failed parents deserialization",
                    alt((
                        preceded(tag(&[0]), |input| Ok((input, Vec::new()))),
                        preceded(
                            tag(&[1]),
                            count(
                                context("Failed block_id deserialization", |input| {
                                    self.hash_deserializer
                                        .deserialize(input)
                                        .map(|(rest, hash)| (rest, BlockId(hash)))
                                }),
                                THREAD_COUNT as usize,
                            ),
                        ),
                    )),
                ),
                context("Failed operation_merkle_root", |input| {
                    self.hash_deserializer.deserialize(input)
                }),
                context(
                    "Failed endorsements deserialization",
                    length_count(
                        context("Failed length deserialization", |input| {
                            self.length_endorsements_deserializer.deserialize(input)
                        }),
                        context("Failed endorsement deserialization", |input| {
                            self.endorsement_deserializer.deserialize(input)
                        }),
                    ),
                ),
            )),
        )
        .map(
            |(slot, parents, operation_merkle_root, endorsements)| BlockHeader {
                slot,
                parents,
                operation_merkle_root,
                endorsements,
            },
        )
        .parse(buffer)
    }
}

impl std::fmt::Display for BlockHeader {
    fn fmt(&self, f: &mut Formatter<'_>) -> std::fmt::Result {
        writeln!(
            f,
            "\t(period: {}, thread: {})",
            self.slot.period, self.slot.thread,
        )?;
        writeln!(f, "\tMerkle root: {}", self.operation_merkle_root,)?;
        writeln!(f, "\tParents: ")?;
        for id in self.parents.iter() {
            let str_id = id.to_string();
            writeln!(f, "\t\t{}", str_id)?;
        }
        if self.parents.is_empty() {
            writeln!(f, "No parents found: This is a genesis header")?;
        }
        writeln!(f, "\tEndorsements:")?;
        for ed in self.endorsements.iter() {
            writeln!(f, "\t\t-----")?;
            writeln!(f, "\t\tId: {}", ed.id)?;
            writeln!(f, "\t\tIndex: {}", ed.content.index)?;
            writeln!(f, "\t\tEndorsed slot: {}", ed.content.slot)?;
            writeln!(f, "\t\tEndorser's public key: {}", ed.creator_public_key)?;
            writeln!(f, "\t\tEndorsed block: {}", ed.content.endorsed_block)?;
            writeln!(f, "\t\tSignature: {}", ed.signature)?;
        }
        if self.endorsements.is_empty() {
            writeln!(f, "\tNo endorsements found")?;
        }
        Ok(())
    }
}

#[cfg(test)]
mod test {
    use super::*;
    use crate::{
        endorsement::EndorsementSerializer,
        node_configuration::{
            default::{MAX_DATASTORE_VALUE_LENGTH, MAX_FUNCTION_NAME_LENGTH, MAX_PARAMETERS_SIZE},
            ENDORSEMENT_COUNT, MAX_OPERATIONS_PER_BLOCK,
        },
        Endorsement,
    };
    use massa_serialization::DeserializeError;
    use massa_signature::KeyPair;
    use serial_test::serial;

    #[test]
    #[serial]
    fn test_block_serialization() {
        let keypair = KeyPair::generate();
        let parents = (0..THREAD_COUNT)
            .map(|i| BlockId(Hash::compute_from(&[i])))
            .collect();

        // create block header
        let orig_header = BlockHeader::new_wrapped(
            BlockHeader {
                slot: Slot::new(1, 1),
                parents,
                operation_merkle_root: Hash::compute_from("mno".as_bytes()),
                endorsements: vec![
                    Endorsement::new_wrapped(
                        Endorsement {
                            slot: Slot::new(1, 1),
                            index: 1,
                            endorsed_block: BlockId(Hash::compute_from("blk1".as_bytes())),
                        },
                        EndorsementSerializer::new(),
                        &keypair,
                    )
                    .unwrap(),
                    Endorsement::new_wrapped(
                        Endorsement {
                            slot: Slot::new(4, 0),
                            index: 3,
                            endorsed_block: BlockId(Hash::compute_from("blk2".as_bytes())),
                        },
                        EndorsementSerializer::new(),
                        &keypair,
                    )
                    .unwrap(),
                ],
            },
            BlockHeaderSerializer::new(),
            &keypair,
        )
        .unwrap();

        // create block
        let orig_block = Block {
            header: orig_header,
            operations: Default::default(),
        };

        // serialize block
        let wrapped_block: WrappedBlock =
            Block::new_wrapped(orig_block.clone(), BlockSerializer::new(), &keypair).unwrap();
        let mut ser_block = Vec::new();
        WrappedSerializer::new()
            .serialize(&wrapped_block, &mut ser_block)
            .unwrap();

        // deserialize
        let (rest, res_block): (&[u8], WrappedBlock) =
            WrappedDeserializer::new(BlockDeserializer::new(
                THREAD_COUNT,
                MAX_OPERATIONS_PER_BLOCK,
                ENDORSEMENT_COUNT,
                MAX_DATASTORE_VALUE_LENGTH,
                MAX_FUNCTION_NAME_LENGTH,
                MAX_PARAMETERS_SIZE,
            ))
            .deserialize::<DeserializeError>(&ser_block)
            .unwrap();
        assert!(rest.is_empty());
        // check equality
        assert_eq!(orig_block.header.id, res_block.content.header.id);
        assert_eq!(orig_block.header.id, res_block.id);
        assert_eq!(
            orig_block.header.content.slot,
            res_block.content.header.content.slot
        );
        assert_eq!(
            orig_block.header.serialized_data,
            res_block.content.header.serialized_data
        );
        assert_eq!(
            orig_block.header.signature,
            res_block.content.header.signature
        );
        assert_eq!(orig_block.header.signature, res_block.signature);
    }
}<|MERGE_RESOLUTION|>--- conflicted
+++ resolved
@@ -1,20 +1,13 @@
 // Copyright (c) 2022 MASSA LABS <info@massa.net>
 
 use crate::constants::BLOCK_ID_SIZE_BYTES;
-<<<<<<< HEAD
-use crate::node_configuration::{MAX_BLOCK_SIZE, THREAD_COUNT};
-use crate::operation::OperationDeserializer;
-=======
-use crate::node_configuration::default::ENDORSEMENT_COUNT;
 use crate::node_configuration::THREAD_COUNT;
-use crate::operation::{OperationIds, OperationIdsSerializer};
->>>>>>> 20284e69
 use crate::prehash::{Map, PreHashed, Set};
 use crate::wrapped::{Id, Wrapped, WrappedContent, WrappedDeserializer, WrappedSerializer};
 use crate::{
     Address, Endorsement, EndorsementDeserializer, EndorsementId, ModelsError, OperationId,
-    OperationIdsDeserializer, Slot, SlotDeserializer, SlotSerializer, WrappedEndorsement,
-    WrappedOperation,
+    OperationIds, OperationIdsDeserializer, OperationIdsSerializer, Slot, SlotDeserializer,
+    SlotSerializer, WrappedEndorsement, WrappedOperation,
 };
 use massa_hash::{Hash, HashDeserializer};
 use massa_serialization::{
@@ -284,43 +277,18 @@
 /// Deserializer for `Block`
 pub struct BlockDeserializer {
     header_deserializer: WrappedDeserializer<BlockHeader, BlockHeaderDeserializer>,
-<<<<<<< HEAD
-    operation_deserializer: WrappedDeserializer<Operation, OperationDeserializer>,
-    length_operations_deserializer: U32VarIntDeserializer,
-=======
     op_ids_deserializer: OperationIdsDeserializer,
->>>>>>> 20284e69
 }
 
 impl BlockDeserializer {
     /// Creates a new `BlockDeserializer`
-    pub fn new(
-        thread_count: u8,
-        max_operations_per_block: u32,
-        endorsement_count: u32,
-        max_datastore_value_length: u64,
-        max_function_name_length: u16,
-        max_parameters_size: u16,
-    ) -> Self {
+    pub fn new(thread_count: u8, max_operations_per_block: u32, endorsement_count: u32) -> Self {
         BlockDeserializer {
-<<<<<<< HEAD
             header_deserializer: WrappedDeserializer::new(BlockHeaderDeserializer::new(
                 thread_count,
                 endorsement_count,
             )),
-            operation_deserializer: WrappedDeserializer::new(OperationDeserializer::new(
-                max_datastore_value_length,
-                max_function_name_length,
-                max_parameters_size,
-            )),
-            length_operations_deserializer: U32VarIntDeserializer::new(
-                Included(0),
-                Included(max_operations_per_block),
-            ),
-=======
-            header_deserializer: WrappedDeserializer::new(BlockHeaderDeserializer::new()),
-            op_ids_deserializer: OperationIdsDeserializer::new(),
->>>>>>> 20284e69
+            op_ids_deserializer: OperationIdsDeserializer::new(max_operations_per_block),
         }
     }
 }
@@ -407,27 +375,9 @@
                 context("Failed header deserialization", |input| {
                     self.header_deserializer.deserialize(input)
                 }),
-<<<<<<< HEAD
-                length_count(
-                    context("Failed length operation deserialization", |input| {
-                        self.length_operations_deserializer.deserialize(input)
-                    }),
-                    context("Failed operation deserialization", |input| {
-                        let (rest, operation) = self.operation_deserializer.deserialize(input)?;
-                        if buffer.len() - rest.len() > MAX_BLOCK_SIZE as usize {
-                            return Err(nom::Err::Error(ParseError::from_error_kind(
-                                input,
-                                nom::error::ErrorKind::TooLarge,
-                            )));
-                        }
-                        Ok((rest, operation))
-                    }),
-                ),
-=======
                 context("Failed operations deserialization", |input| {
                     self.op_ids_deserializer.deserialize(input)
                 }),
->>>>>>> 20284e69
             )),
         )
         .map(|(header, operations)| Block { header, operations })
