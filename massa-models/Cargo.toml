[package]
name = "massa_models"
version = "0.1.0"
authors = ["Massa Labs <info@massa.net>"]
edition = "2021"

[dependencies]
displaydoc = "0.2"
lazy_static = "1.4"
num_enum = "0.5"
rust_decimal = "1.26"
serde = { version = "1.0", features = ["derive"] }
serde_with = "2.1.0"
thiserror = "1.0"
num = { version = "0.4", features = ["serde"] }
directories = "4.0"
config = "0.13"
bs58 = { version = "0.4", features = ["check"] }
bitvec = { version = "1.0", features = ["serde"] }
nom = "7.1"
const_format = "0.2.30"

# custom modules
massa_hash = { path = "../massa-hash" }
massa_serialization = { path = "../massa-serialization" }
massa_signature = { path = "../massa-signature" }
massa_time = { path = "../massa-time" }
massa_proto = { path = "../massa-proto" }
<<<<<<< HEAD
transition = { git = "https://github.com/massalabs/transition.git" }
=======
>>>>>>> a5df614e

[dev-dependencies]
serial_test = "1.0"
serde_json = "1.0"

# for more information on what are the following features used for, see the cargo.toml at workspace level
[features]
sandbox = []
testing = []<|MERGE_RESOLUTION|>--- conflicted
+++ resolved
@@ -18,7 +18,6 @@
 bs58 = { version = "0.4", features = ["check"] }
 bitvec = { version = "1.0", features = ["serde"] }
 nom = "7.1"
-const_format = "0.2.30"
 
 # custom modules
 massa_hash = { path = "../massa-hash" }
@@ -26,10 +25,7 @@
 massa_signature = { path = "../massa-signature" }
 massa_time = { path = "../massa-time" }
 massa_proto = { path = "../massa-proto" }
-<<<<<<< HEAD
 transition = { git = "https://github.com/massalabs/transition.git" }
-=======
->>>>>>> a5df614e
 
 [dev-dependencies]
 serial_test = "1.0"
