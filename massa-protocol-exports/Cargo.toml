[package]
name = "massa_protocol_exports"
version = "0.24.0"
authors = ["Massa Labs <info@massa.net>"]
edition = "2021"

<<<<<<< HEAD
[dependencies]
displaydoc = "0.2"
thiserror = "1.0"
nom = "=7.1"
serde = { version = "1.0", features = ["derive"] }
serde_json = "1.0"
# TODO tag peernet version
peernet = { git = "https://github.com/massalabs/PeerNet", branch = "main" }
tempfile = { version = "3.3", optional = true } # use with testing feature
mockall = "0.11.4"
=======
[features]
testing = ["tempfile"]
>>>>>>> 735076df

[dependencies]
displaydoc = {workspace = true}
thiserror = {workspace = true}
nom = {workspace = true}
serde = {workspace = true, "features" = ["derive"]}
serde_json = {workspace = true}   # BOM UPGRADE     Revert to "1.0" if problem
peernet = {workspace = true}
tempfile = {workspace = true, "optional" = true}   # BOM UPGRADE     Revert to {"version": "3.3", "optional": true} if problem
mockall = {workspace = true}
massa_models = {workspace = true}
massa_time = {workspace = true}
massa_storage = {workspace = true}
massa_serialization = {workspace = true}
massa_pos_exports = {workspace = true}
massa_signature = {workspace = true}
massa_versioning = {workspace = true}
massa_hash = {workspace = true}

[dev-dependencies]
tempfile = {workspace = true}   # BOM UPGRADE     Revert to "3.3" if problem<|MERGE_RESOLUTION|>--- conflicted
+++ resolved
@@ -4,21 +4,8 @@
 authors = ["Massa Labs <info@massa.net>"]
 edition = "2021"
 
-<<<<<<< HEAD
-[dependencies]
-displaydoc = "0.2"
-thiserror = "1.0"
-nom = "=7.1"
-serde = { version = "1.0", features = ["derive"] }
-serde_json = "1.0"
-# TODO tag peernet version
-peernet = { git = "https://github.com/massalabs/PeerNet", branch = "main" }
-tempfile = { version = "3.3", optional = true } # use with testing feature
-mockall = "0.11.4"
-=======
 [features]
 testing = ["tempfile"]
->>>>>>> 735076df
 
 [dependencies]
 displaydoc = {workspace = true}
