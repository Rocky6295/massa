// Copyright (c) 2022 MASSA LABS <info@massa.net>

//! Implementation of the interface between massa-execution-worker and massa-sc-runtime.
//! This allows the VM runtime to access the Massa execution context,
//! for example to interact with the ledger.
//! See the definition of Interface in the massa-sc-runtime crate for functional details.

use crate::context::ExecutionContext;
use anyhow::{anyhow, bail, Result};
use massa_async_pool::{AsyncMessage, AsyncMessageTrigger};
use massa_execution_exports::ExecutionConfig;
use massa_execution_exports::ExecutionStackElement;
use massa_models::bytecode::Bytecode;
use massa_models::config::MAX_DATASTORE_KEY_LENGTH;
use massa_models::datastore::get_prefix_bounds;
use massa_models::{
    address::{Address, SCAddress, UserAddress},
    amount::Amount,
    slot::Slot,
    timeslots::get_block_slot_timestamp,
};
use massa_proto_rs::massa::model::v1::{
    AddressCategory, ComparisonResult, NativeAmount, NativeTime,
};
use massa_sc_runtime::RuntimeModule;
use massa_sc_runtime::{Interface, InterfaceClone};
<<<<<<< HEAD
use massa_signature::PublicKey;
use massa_signature::Signature;
use massa_time::MassaTime;
#[cfg(feature = "testing")]
=======
#[cfg(any(
    feature = "gas_calibration",
    feature = "benchmarking",
    feature = "testing"
))]
>>>>>>> 1e65d669
use num::rational::Ratio;
use parking_lot::Mutex;
use rand::Rng;
use rand::RngCore;
use sha2::{Digest, Sha256};
use std::collections::BTreeSet;
use std::str::FromStr;
use std::sync::Arc;
use tracing::debug;

#[cfg(any(
    feature = "gas_calibration",
    feature = "benchmarking",
    feature = "testing"
))]
use massa_models::datastore::Datastore;

/// helper for locking the context mutex
macro_rules! context_guard {
    ($self:ident) => {
        $self.context.lock()
    };
}

/// an implementation of the Interface trait (see massa-sc-runtime crate)
#[derive(Clone)]
pub struct InterfaceImpl {
    /// execution configuration
    config: ExecutionConfig,
    /// thread-safe shared access to the execution context (see context.rs)
    context: Arc<Mutex<ExecutionContext>>,
}

impl InterfaceImpl {
    /// creates a new `InterfaceImpl`
    ///
    /// # Arguments
    /// * `config`: execution configuration
    /// * `context`: thread-safe shared access to the current execution context (see context.rs)
    pub fn new(config: ExecutionConfig, context: Arc<Mutex<ExecutionContext>>) -> InterfaceImpl {
        InterfaceImpl { config, context }
    }

    #[cfg(any(
        feature = "gas_calibration",
        feature = "benchmarking",
        feature = "testing"
    ))]
    /// Used to create an default interface to run SC in a test environment
    pub fn new_default(
        sender_addr: Address,
        operation_datastore: Option<Datastore>,
    ) -> InterfaceImpl {
        use massa_ledger_exports::{LedgerEntry, SetUpdateOrDelete};
        use massa_models::config::MIP_STORE_STATS_BLOCK_CONSIDERED;
        use massa_module_cache::{config::ModuleCacheConfig, controller::ModuleCache};
        use massa_versioning::versioning::{MipStatsConfig, MipStore};
        use parking_lot::RwLock;

        let vesting_file = super::tests::get_initials_vesting(false);
        let config = ExecutionConfig::default();
        let (final_state, _tempfile, _tempdir) = super::tests::get_sample_state(0).unwrap();
        let module_cache = Arc::new(RwLock::new(ModuleCache::new(ModuleCacheConfig {
            hd_cache_path: config.hd_cache_path.clone(),
            gas_costs: config.gas_costs.clone(),
            compilation_gas: config.max_gas_per_block,
            lru_cache_size: config.lru_cache_size,
            hd_cache_size: config.hd_cache_size,
            snip_amount: config.snip_amount,
        })));
        let vesting_manager = Arc::new(
            crate::vesting_manager::VestingManager::new(
                config.thread_count,
                config.t0,
                config.genesis_timestamp,
                config.periods_per_cycle,
                config.roll_price,
                vesting_file.path().to_path_buf(),
            )
            .unwrap(),
        );

        // create an empty default store
        let mip_stats_config = MipStatsConfig {
            block_count_considered: MIP_STORE_STATS_BLOCK_CONSIDERED,
            warn_announced_version_ratio: Ratio::new_raw(30, 100),
        };
        let mip_store =
            MipStore::try_from(([], mip_stats_config)).expect("Cannot create an empty MIP store");

        let mut execution_context = ExecutionContext::new(
            config.clone(),
            final_state,
            Default::default(),
            module_cache,
            vesting_manager,
            mip_store,
        );
        execution_context.stack = vec![ExecutionStackElement {
            address: sender_addr,
            coins: Amount::zero(),
            owned_addresses: vec![sender_addr],
            operation_datastore,
        }];
        execution_context.speculative_ledger.added_changes.0.insert(
            sender_addr,
            SetUpdateOrDelete::Set(LedgerEntry {
                balance: Amount::const_init(1_000_000_000, 0),
                ..Default::default()
            }),
        );
        let context = Arc::new(Mutex::new(execution_context));
        InterfaceImpl::new(config, context)
    }
}

impl InterfaceClone for InterfaceImpl {
    /// allows cloning a boxed `InterfaceImpl`
    fn clone_box(&self) -> Box<dyn Interface> {
        Box::new(self.clone())
    }
}

/// Helper function that creates an amount from a NativeAmount
fn amount_from_native_amount(amount: &NativeAmount) -> Result<Amount> {
    let amount = Amount::from_mantissa_scale(amount.mantissa, amount.scale)
        .map_err(|err| anyhow!(format!("{}", err)))?;

    Ok(amount)
}

/// Helper function that creates a NativeAmount from the amount internal representation
fn amount_to_native_amount(amount: &Amount) -> NativeAmount {
    let (mantissa, scale) = amount.to_mantissa_scale();
    NativeAmount { mantissa, scale }
}

/// Helper function that creates an MassaTime from a NativeTime
fn massa_time_from_native_time(time: &NativeTime) -> Result<MassaTime> {
    let time = MassaTime::from_millis(time.milliseconds);
    Ok(time)
}

/// Helper function that creates a NativeTime from the MassaTime internal representation
fn massa_time_to_native_time(time: &MassaTime) -> NativeTime {
    let milliseconds = time.to_millis();
    NativeTime { milliseconds }
}

/// Helper function to get the address from the option given as argument to some ABIs
/// Fallback to the current context address if not provided.
fn get_address_from_opt_or_context(
    context: &ExecutionContext,
    option_address_string: Option<String>,
) -> Result<Address> {
    match option_address_string {
        Some(address_string) => Address::from_str(&address_string).map_err(|e| e.into()),
        None => context.get_current_address().map_err(|e| e.into()),
    }
}

/// Implementation of the Interface trait providing functions for massa-sc-runtime to call
/// in order to interact with the execution context during bytecode execution.
/// See the massa-sc-runtime crate for a functional description of the trait and its methods.
/// Note that massa-sc-runtime uses basic types (`str` for addresses, `u64` for amounts...) for genericity.
impl Interface for InterfaceImpl {
    /// prints a message in the node logs at log level 3 (debug)
    fn print(&self, message: &str) -> Result<()> {
        if cfg!(test) {
            println!("SC print: {}", message);
        } else {
            debug!("SC print: {}", message);
        }
        Ok(())
    }

    /// Initialize the call when bytecode calls a function from another bytecode
    /// This function transfers the coins passed as parameter,
    /// prepares the current execution context by pushing a new element on the top of the call stack,
    /// and returns the target bytecode from the ledger.
    ///
    /// # Arguments
    /// * `address`: string representation of the target address on which the bytecode will be called
    /// * `raw_coins`: raw representation (without decimal factor) of the amount of coins to transfer from the caller address to the target address at the beginning of the call
    ///
    /// # Returns
    /// The target bytecode or an error
    fn init_call(&self, address: &str, raw_coins: u64) -> Result<Vec<u8>> {
        // get target address
        let to_address = Address::from_str(address)?;

        // check that the target address is an SC address
        if !matches!(to_address, Address::SC(..)) {
            bail!("called address {} is not an SC address", to_address);
        }

        // write-lock context
        let mut context = context_guard!(self);

        // get target bytecode
        let bytecode = match context.get_bytecode(&to_address) {
            Some(bytecode) => bytecode,
            None => bail!("bytecode not found for address {}", to_address),
        };

        // get caller address
        let from_address = match context.stack.last() {
            Some(addr) => addr.address,
            _ => bail!("failed to read call stack current address"),
        };

        // transfer coins from caller to target address
        let coins = Amount::from_raw(raw_coins);
        // note: rights are not checked here we checked that to_address is an SC address above
        // and we know that the sender is at the top of the call stack
        if let Err(err) = context.transfer_coins(Some(from_address), Some(to_address), coins, false)
        {
            bail!(
                "error transferring {} coins from {} to {}: {}",
                coins,
                from_address,
                to_address,
                err
            );
        }

        // push a new call stack element on top of the current call stack
        context.stack.push(ExecutionStackElement {
            address: to_address,
            coins,
            owned_addresses: vec![to_address],
            operation_datastore: None,
        });

        // return the target bytecode
        Ok(bytecode.0)
    }

    /// Called to finish the call process after a bytecode calls a function from another one.
    /// This function just pops away the top element of the call stack.
    fn finish_call(&self) -> Result<()> {
        let mut context = context_guard!(self);

        if context.stack.pop().is_none() {
            bail!("call stack out of bounds")
        }

        Ok(())
    }

    /// Get the module from cache if possible, compile it if not
    ///
    /// # Returns
    /// A `massa-sc-runtime` compiled module
    fn get_module(&self, bytecode: &[u8], limit: u64) -> Result<RuntimeModule> {
        let context = context_guard!(self);
        let module = context.module_cache.write().load_module(bytecode, limit)?;
        Ok(module)
    }

    /// Gets the balance of the current address address (top of the stack).
    ///
    /// # Returns
    /// The raw representation (no decimal factor) of the balance of the address,
    /// or zero if the address is not found in the ledger.
    ///
    /// [DeprecatedByNewRuntime] Replaced by `get_balance_wasmv1`
    fn get_balance(&self) -> Result<u64> {
        let context = context_guard!(self);
        let address = context.get_current_address()?;
        Ok(context.get_balance(&address).unwrap_or_default().to_raw())
    }

    /// Gets the balance of arbitrary address passed as argument.
    ///
    /// # Arguments
    /// * address: string representation of the address for which to get the balance
    ///
    /// # Returns
    /// The raw representation (no decimal factor) of the balance of the address,
    /// or zero if the address is not found in the ledger.
    ///
    /// [DeprecatedByNewRuntime] Replaced by `get_balance_wasmv1`
    fn get_balance_for(&self, address: &str) -> Result<u64> {
        let address = massa_models::address::Address::from_str(address)?;
        Ok(context_guard!(self)
            .get_balance(&address)
            .unwrap_or_default()
            .to_raw())
    }

    /// Gets the balance of arbitrary address passed as argument, or the balance of the current address if no argument is passed.
    ///
    /// # Arguments
    /// * address: string representation of the address for which to get the balance
    ///
    /// # Returns
    /// The raw representation (no decimal factor) of the balance of the address,
    /// or zero if the address is not found in the ledger.
    fn get_balance_wasmv1(&self, address: Option<String>) -> Result<NativeAmount> {
        let context = context_guard!(self);
        let address = get_address_from_opt_or_context(&context, address)?;

        let amount = context.get_balance(&address).unwrap_or_default();
        let native_amount = amount_to_native_amount(&amount);

        Ok(native_amount)
    }

    /// Creates a new ledger entry with the initial bytecode given as argument.
    /// A new unique address is generated for that entry and returned.
    ///
    /// # Arguments
    /// * bytecode: the bytecode to set for the newly created address
    ///
    /// # Returns
    /// The string representation of the newly created address
    fn create_module(&self, bytecode: &[u8]) -> Result<String> {
        match context_guard!(self).create_new_sc_address(Bytecode(bytecode.to_vec())) {
            Ok(addr) => Ok(addr.to_string()),
            Err(err) => bail!("couldn't create new SC address: {}", err),
        }
    }

    /// Get the datastore keys (aka entries) for a given address
    ///
    /// # Returns
    /// A list of keys (keys are byte arrays)
    ///
    /// [DeprecatedByNewRuntime] Replaced by `get_keys_wasmv1`
    fn get_keys(&self, prefix_opt: Option<&[u8]>) -> Result<BTreeSet<Vec<u8>>> {
        let context = context_guard!(self);
        let addr = context.get_current_address()?;
        match context.get_keys(&addr, prefix_opt.unwrap_or_default()) {
            Some(value) => Ok(value),
            _ => bail!("data entry not found"),
        }
    }

    /// Get the datastore keys (aka entries) for a given address
    ///
    /// # Returns
    /// A list of keys (keys are byte arrays)
    ///
    /// [DeprecatedByNewRuntime] Replaced by `get_keys_wasmv1`
    fn get_keys_for(&self, address: &str, prefix_opt: Option<&[u8]>) -> Result<BTreeSet<Vec<u8>>> {
        let addr = &Address::from_str(address)?;
        let context = context_guard!(self);
        match context.get_keys(addr, prefix_opt.unwrap_or_default()) {
            Some(value) => Ok(value),
            _ => bail!("data entry not found"),
        }
    }

    /// Get the datastore keys (aka entries) for a given address, or the current address if none is provided
    ///
    /// # Returns
    /// A list of keys (keys are byte arrays)
    fn get_keys_wasmv1(&self, prefix: &[u8], address: Option<String>) -> Result<BTreeSet<Vec<u8>>> {
        let context = context_guard!(self);
        let address = get_address_from_opt_or_context(&context, address)?;

        match context.get_keys(&address, prefix) {
            Some(value) => Ok(value),
            _ => bail!("data entry not found"),
        }
    }

    /// Gets a datastore value by key for the current address (top of the call stack).
    ///
    /// # Arguments
    /// * key: string key of the datastore entry to retrieve
    ///
    /// # Returns
    /// The datastore value matching the provided key, if found, otherwise an error.
    ///
    /// [DeprecatedByNewRuntime] Replaced by `raw_get_data_wasmv1`
    fn raw_get_data(&self, key: &[u8]) -> Result<Vec<u8>> {
        let context = context_guard!(self);
        let addr = context.get_current_address()?;
        match context.get_data_entry(&addr, key) {
            Some(value) => Ok(value),
            _ => bail!("data entry not found"),
        }
    }

    /// Gets a datastore value by key for a given address.
    ///
    /// # Arguments
    /// * address: string representation of the address
    /// * key: string key of the datastore entry to retrieve
    ///
    /// # Returns
    /// The datastore value matching the provided key, if found, otherwise an error.
    ///
    /// [DeprecatedByNewRuntime] Replaced by `raw_get_data_wasmv1`
    fn raw_get_data_for(&self, address: &str, key: &[u8]) -> Result<Vec<u8>> {
        let addr = &massa_models::address::Address::from_str(address)?;
        let context = context_guard!(self);
        match context.get_data_entry(addr, key) {
            Some(value) => Ok(value),
            _ => bail!("data entry not found"),
        }
    }

    /// Gets a datastore value by key for a given address, or the current address if none is provided.
    ///
    /// # Arguments
    /// * address: string representation of the address
    /// * key: string key of the datastore entry to retrieve
    ///
    /// # Returns
    /// The datastore value matching the provided key, if found, otherwise an error.
    fn raw_get_data_wasmv1(&self, key: &[u8], address: Option<String>) -> Result<Vec<u8>> {
        let context = context_guard!(self);
        let address = get_address_from_opt_or_context(&context, address)?;

        match context.get_data_entry(&address, key) {
            Some(value) => Ok(value),
            _ => bail!("data entry not found"),
        }
    }

    /// Sets a datastore entry for the current address (top of the call stack).
    /// Fails if the address does not exist.
    /// Creates the entry if does not exist.
    ///
    /// # Arguments
    /// * address: string representation of the address
    /// * key: string key of the datastore entry to set
    /// * value: new value to set
    ///
    /// [DeprecatedByNewRuntime] Replaced by `raw_set_data_wasmv1`
    fn raw_set_data(&self, key: &[u8], value: &[u8]) -> Result<()> {
        let mut context = context_guard!(self);
        let addr = context.get_current_address()?;
        context.set_data_entry(&addr, key.to_vec(), value.to_vec())?;
        Ok(())
    }

    /// Sets a datastore entry for a given address.
    /// Fails if the address does not exist.
    /// Creates the entry if it does not exist.
    ///
    /// # Arguments
    /// * address: string representation of the address
    /// * key: string key of the datastore entry to set
    /// * value: new value to set
    ///
    /// [DeprecatedByNewRuntime] Replaced by `raw_set_data_wasmv1`
    fn raw_set_data_for(&self, address: &str, key: &[u8], value: &[u8]) -> Result<()> {
        let addr = massa_models::address::Address::from_str(address)?;
        let mut context = context_guard!(self);
        context.set_data_entry(&addr, key.to_vec(), value.to_vec())?;
        Ok(())
    }

    fn raw_set_data_wasmv1(&self, key: &[u8], value: &[u8], address: Option<String>) -> Result<()> {
        let mut context = context_guard!(self);
        let address = get_address_from_opt_or_context(&context, address)?;

        context.set_data_entry(&address, key.to_vec(), value.to_vec())?;
        Ok(())
    }

    /// Appends data to a datastore entry for the current address (top of the call stack).
    /// Fails if the address or entry does not exist.
    ///
    /// # Arguments
    /// * key: string key of the datastore entry
    /// * value: value to append
    ///
    /// [DeprecatedByNewRuntime] Replaced by `raw_append_data_wasmv1`
    fn raw_append_data(&self, key: &[u8], value: &[u8]) -> Result<()> {
        let mut context = context_guard!(self);
        let addr = context.get_current_address()?;
        context.append_data_entry(&addr, key.to_vec(), value.to_vec())?;
        Ok(())
    }

    /// Appends a value to a datastore entry for a given address.
    /// Fails if the entry or address does not exist.
    ///
    /// # Arguments
    /// * address: string representation of the address
    /// * key: string key of the datastore entry
    /// * value: value to append
    ///
    /// [DeprecatedByNewRuntime] Replaced by `raw_append_data_wasmv1`
    fn raw_append_data_for(&self, address: &str, key: &[u8], value: &[u8]) -> Result<()> {
        let addr = massa_models::address::Address::from_str(address)?;
        context_guard!(self).append_data_entry(&addr, key.to_vec(), value.to_vec())?;
        Ok(())
    }

    /// Appends a value to a datastore entry for a given address, or the current address if none is provided
    /// Fails if the entry or address does not exist.
    ///
    /// # Arguments
    /// * address: string representation of the address
    /// * key: string key of the datastore entry
    /// * value: value to append
    fn raw_append_data_wasmv1(
        &self,
        key: &[u8],
        value: &[u8],
        address: Option<String>,
    ) -> Result<()> {
        let mut context = context_guard!(self);
        let address = get_address_from_opt_or_context(&context, address)?;

        context.append_data_entry(&address, key.to_vec(), value.to_vec())?;
        Ok(())
    }

    /// Deletes a datastore entry by key for the current address (top of the call stack).
    /// Fails if the address or entry does not exist.
    ///
    /// # Arguments
    /// * key: string key of the datastore entry to delete
    ///
    /// [DeprecatedByNewRuntime] Replaced by `raw_delete_data_wasmv1`
    fn raw_delete_data(&self, key: &[u8]) -> Result<()> {
        let mut context = context_guard!(self);
        let addr = context.get_current_address()?;
        context.delete_data_entry(&addr, key)?;
        Ok(())
    }

    /// Deletes a datastore entry by key for a given address.
    /// Fails if the address or entry does not exist.
    ///
    /// # Arguments
    /// * address: string representation of the address
    /// * key: string key of the datastore entry to delete
    ///
    /// [DeprecatedByNewRuntime] Replaced by `raw_delete_data_wasmv1`
    fn raw_delete_data_for(&self, address: &str, key: &[u8]) -> Result<()> {
        let addr = &massa_models::address::Address::from_str(address)?;
        context_guard!(self).delete_data_entry(addr, key)?;
        Ok(())
    }

    /// Deletes a datastore entry by key for a given address, or the current address if none is provided.
    /// Fails if the address or entry does not exist.
    ///
    /// # Arguments
    /// * address: string representation of the address
    /// * key: string key of the datastore entry to delete
    fn raw_delete_data_wasmv1(&self, key: &[u8], address: Option<String>) -> Result<()> {
        let mut context = context_guard!(self);
        let address = get_address_from_opt_or_context(&context, address)?;

        context.delete_data_entry(&address, key)?;
        Ok(())
    }

    /// Checks if a datastore entry exists for the current address (top of the call stack).
    ///
    /// # Arguments
    /// * key: string key of the datastore entry to retrieve
    ///
    /// # Returns
    /// true if the address exists and has the entry matching the provided key in its datastore, otherwise false
    ///
    /// [DeprecatedByNewRuntime] Replaced by `has_data_wasmv1`
    fn has_data(&self, key: &[u8]) -> Result<bool> {
        let context = context_guard!(self);
        let addr = context.get_current_address()?;
        Ok(context.has_data_entry(&addr, key))
    }

    /// Checks if a datastore entry exists for a given address.
    ///
    /// # Arguments
    /// * address: string representation of the address
    /// * key: string key of the datastore entry to retrieve
    ///
    /// # Returns
    /// true if the address exists and has the entry matching the provided key in its datastore, otherwise false
    ///
    /// [DeprecatedByNewRuntime] Replaced by `has_data_wasmv1`
    fn has_data_for(&self, address: &str, key: &[u8]) -> Result<bool> {
        let addr = massa_models::address::Address::from_str(address)?;
        let context = context_guard!(self);
        Ok(context.has_data_entry(&addr, key))
    }

    /// Checks if a datastore entry exists for a given address, or the current address if none is provided.
    ///
    /// # Arguments
    /// * address: string representation of the address
    /// * key: string key of the datastore entry to retrieve
    ///
    /// # Returns
    /// true if the address exists and has the entry matching the provided key in its datastore, otherwise false
    fn has_data_wasmv1(&self, key: &[u8], address: Option<String>) -> Result<bool> {
        let context = context_guard!(self);
        let address = get_address_from_opt_or_context(&context, address)?;

        Ok(context.has_data_entry(&address, key))
    }

    /// Check whether or not the caller has write access in the current context
    ///
    /// # Returns
    /// true if the caller has write access
    fn caller_has_write_access(&self) -> Result<bool> {
        let context = context_guard!(self);
        let mut call_stack_iter = context.stack.iter().rev();
        let caller_owned_addresses = if let Some(last) = call_stack_iter.next() {
            if let Some(prev_to_last) = call_stack_iter.next() {
                prev_to_last.owned_addresses.clone()
            } else {
                last.owned_addresses.clone()
            }
        } else {
            return Err(anyhow!("empty stack"));
        };
        let current_address = context.get_current_address()?;
        Ok(caller_owned_addresses.contains(&current_address))
    }

    /// Returns bytecode of the current address
    ///
    /// [DeprecatedByNewRuntime] Replaced by `raw_get_bytecode_wasmv1`
    fn raw_get_bytecode(&self) -> Result<Vec<u8>> {
        let context = context_guard!(self);
        let address = context.get_current_address()?;
        match context.get_bytecode(&address) {
            Some(bytecode) => Ok(bytecode.0),
            _ => bail!("bytecode not found"),
        }
    }

    /// Returns bytecode of the target address
    ///
    /// [DeprecatedByNewRuntime] Replaced by `raw_get_bytecode_wasmv1`
    fn raw_get_bytecode_for(&self, address: &str) -> Result<Vec<u8>> {
        let context = context_guard!(self);
        let address = Address::from_str(address)?;
        match context.get_bytecode(&address) {
            Some(bytecode) => Ok(bytecode.0),
            _ => bail!("bytecode not found"),
        }
    }

    /// Returns bytecode of the target address, or the current address if not provided
    fn raw_get_bytecode_wasmv1(&self, address: Option<String>) -> Result<Vec<u8>> {
        let context = context_guard!(self);
        let address = get_address_from_opt_or_context(&context, address)?;

        match context.get_bytecode(&address) {
            Some(bytecode) => Ok(bytecode.0),
            _ => bail!("bytecode not found"),
        }
    }

    /// Get the operation datastore keys (aka entries).
    /// Note that the datastore is only accessible to the initial caller level.
    ///
    /// # Returns
    /// A list of keys (keys are byte arrays)
    ///
    /// [DeprecatedByNewRuntime] Replaced by `get_op_keys_wasmv1`
    fn get_op_keys(&self) -> Result<Vec<Vec<u8>>> {
        // TODO return BTreeSet<Vec<u8>>

        // TODO add prefix
        let prefix: &[u8] = &[];

        // compute prefix range
        let prefix_range = get_prefix_bounds(prefix);
        let range_ref = (prefix_range.0.as_ref(), prefix_range.1.as_ref());

        let context = context_guard!(self);
        let stack = context.stack.last().ok_or_else(|| anyhow!("No stack"))?;
        let datastore = stack
            .operation_datastore
            .as_ref()
            .ok_or_else(|| anyhow!("No datastore in stack"))?;
        let keys = datastore
            .range::<Vec<u8>, _>(range_ref)
            .map(|(k, _v)| k.clone())
            .collect();
        Ok(keys)
    }

    /// Get the operation datastore keys (aka entries).
    /// Note that the datastore is only accessible to the initial caller level.
    ///
    /// # Returns
    /// A list of keys (keys are byte arrays) that match the given prefix
    fn get_op_keys_wasmv1(&self, prefix: &[u8]) -> Result<Vec<Vec<u8>>> {
        let prefix_range = get_prefix_bounds(prefix);
        let range_ref = (prefix_range.0.as_ref(), prefix_range.1.as_ref());

        let context = context_guard!(self);
        let stack = context.stack.last().ok_or_else(|| anyhow!("No stack"))?;
        let datastore = stack
            .operation_datastore
            .as_ref()
            .ok_or_else(|| anyhow!("No datastore in stack"))?;
        let keys = datastore
            .range::<Vec<u8>, _>(range_ref)
            .map(|(k, _v)| k.clone())
            .collect();
        Ok(keys)
    }

    /// Checks if an operation datastore entry exists in the operation datastore.
    /// Note that the datastore is only accessible to the initial caller level.
    ///
    /// # Arguments
    /// * key: byte array key of the datastore entry to retrieve
    ///
    /// # Returns
    /// true if the entry is matching the provided key in its operation datastore, otherwise false
    fn has_op_key(&self, key: &[u8]) -> Result<bool> {
        let context = context_guard!(self);
        let stack = context.stack.last().ok_or_else(|| anyhow!("No stack"))?;
        let datastore = stack
            .operation_datastore
            .as_ref()
            .ok_or_else(|| anyhow!("No datastore in stack"))?;
        let has_key = datastore.contains_key(key);
        Ok(has_key)
    }

    /// Gets an operation datastore value by key.
    /// Note that the datastore is only accessible to the initial caller level.
    ///
    /// # Arguments
    /// * key: byte array key of the datastore entry to retrieve
    ///
    /// # Returns
    /// The operation datastore value matching the provided key, if found, otherwise an error.
    fn get_op_data(&self, key: &[u8]) -> Result<Vec<u8>> {
        let context = context_guard!(self);
        let stack = context.stack.last().ok_or_else(|| anyhow!("No stack"))?;
        let datastore = stack
            .operation_datastore
            .as_ref()
            .ok_or_else(|| anyhow!("No datastore in stack"))?;
        let data = datastore
            .get(key)
            .cloned()
            .ok_or_else(|| anyhow!("Unknown key: {:?}", key));
        data
    }

    /// Hashes arbitrary data
    ///
    /// # Arguments
    /// * data: data bytes to hash
    ///
    /// # Returns
    /// The hash in bytes format
    fn hash(&self, data: &[u8]) -> Result<[u8; 32]> {
        Ok(massa_hash::Hash::compute_from(data).into_bytes())
    }

    /// Converts a public key to an address
    ///
    /// # Arguments
    /// * `public_key`: string representation of the public key
    ///
    /// # Returns
    /// The string representation of the resulting address
    fn address_from_public_key(&self, public_key: &str) -> Result<String> {
        let public_key = massa_signature::PublicKey::from_str(public_key)?;
        let addr = massa_models::address::Address::from_public_key(&public_key);
        Ok(addr.to_string())
    }

    fn validate_address(&self, address: &str) -> Result<bool> {
        Ok(massa_models::address::Address::from_str(address).is_ok())
    }

    /// Verifies a signature
    ///
    /// # Arguments
    /// * data: the data bytes that were signed
    /// * signature: string representation of the signature
    /// * public key: string representation of the public key to check against
    ///
    /// # Returns
    /// true if the signature verification succeeded, false otherwise
    fn signature_verify(&self, data: &[u8], signature: &str, public_key: &str) -> Result<bool> {
        let signature = match massa_signature::Signature::from_bs58_check(signature) {
            Ok(sig) => sig,
            Err(_) => return Ok(false),
        };
        let public_key = match massa_signature::PublicKey::from_str(public_key) {
            Ok(pubk) => pubk,
            Err(_) => return Ok(false),
        };
        let h = massa_hash::Hash::compute_from(data);
        Ok(public_key.verify_signature(&h, &signature).is_ok())
    }

    /// Verify an EVM signature
    ///
    /// Information:
    /// * Expects a SECP256K1 signature in full ETH format.
    ///   Format: (r, s, v) v will be ignored
    ///   Length: 65 bytes
    /// * Expects a public key in full ETH format.
    ///   Length: 65 bytes
    fn verify_evm_signature(
        &self,
        signature_: &[u8],
        message_: &[u8],
        public_key_: &[u8],
    ) -> Result<bool> {
        // check the signature length
        if signature_.len() != 65 {
            return Err(anyhow!("invalid signature length"));
        }

        // parse the public key
        let public_key = libsecp256k1::PublicKey::parse_slice(
            public_key_,
            Some(libsecp256k1::PublicKeyFormat::Full),
        )?;

        // build the message
        let prefix = format!("\x19Ethereum Signed Message:\n{}", message_.len());
        let to_hash = [prefix.as_bytes(), message_].concat();
        let full_hash = sha3::Keccak256::digest(to_hash);
        let message = libsecp256k1::Message::parse_slice(&full_hash)
            .expect("message could not be parsed from a hash slice");

        // parse the signature as being (r, s, v)
        // r is the R.x value of the signature's R point (32 bytes)
        // s is the signature proof for R.x (32 bytes)
        // v is a recovery parameter used to ease the signature verification (1 byte)
        // we ignore the recovery parameter here
        // see test_evm_verify for an example of its usage
        let signature = libsecp256k1::Signature::parse_standard_slice(&signature_[..64])?;

        // verify the signature
        Ok(libsecp256k1::verify(&message, &signature, &public_key))
    }

    /// Keccak256 hash function
    fn hash_keccak256(&self, bytes: &[u8]) -> Result<[u8; 32]> {
        Ok(sha3::Keccak256::digest(bytes).into())
    }

    /// Transfer coins from the current address (top of the call stack) towards a target address.
    ///
    /// # Arguments
    /// * `to_address`: string representation of the address to which the coins are sent
    /// * `raw_amount`: raw representation (no decimal factor) of the amount of coins to transfer
    ///
    /// [DeprecatedByNewRuntime] Replaced by `transfer_coins_wasmv1`
    fn transfer_coins(&self, to_address: &str, raw_amount: u64) -> Result<()> {
        let to_address = Address::from_str(to_address)?;
        let amount = Amount::from_raw(raw_amount);
        let mut context = context_guard!(self);
        let from_address = context.get_current_address()?;
        context.transfer_coins(Some(from_address), Some(to_address), amount, true)?;
        Ok(())
    }

    /// Transfer coins from a given address towards a target address.
    ///
    /// # Arguments
    /// * `from_address`: string representation of the address that is sending the coins
    /// * `to_address`: string representation of the address to which the coins are sent
    /// * `raw_amount`: raw representation (no decimal factor) of the amount of coins to transfer
    ///
    /// [DeprecatedByNewRuntime] Replaced by `transfer_coins_wasmv1`
    fn transfer_coins_for(
        &self,
        from_address: &str,
        to_address: &str,
        raw_amount: u64,
    ) -> Result<()> {
        let from_address = Address::from_str(from_address)?;
        let to_address = Address::from_str(to_address)?;
        let amount = Amount::from_raw(raw_amount);
        let mut context = context_guard!(self);
        context.transfer_coins(Some(from_address), Some(to_address), amount, true)?;
        Ok(())
    }

    /// Transfer coins from a given address (or the current address if not specified) towards a target address.
    ///
    /// # Arguments
    /// * `to_address`: string representation of the address to which the coins are sent
    /// * `raw_amount`: raw representation (no decimal factor) of the amount of coins to transfer
    /// * `from_address`: string representation of the address that is sending the coins
    fn transfer_coins_wasmv1(
        &self,
        to_address: String,
        raw_amount: NativeAmount,
        from_address: Option<String>,
    ) -> Result<()> {
        let to_address = Address::from_str(&to_address)?;
        let amount = amount_from_native_amount(&raw_amount)?;

        let mut context = context_guard!(self);
        let from_address = match from_address {
            Some(from_address) => Address::from_str(&from_address)?,
            None => context.get_current_address()?,
        };
        context.transfer_coins(Some(from_address), Some(to_address), amount, true)?;
        Ok(())
    }

    /// Returns the list of owned addresses (top of the call stack).
    /// Those addresses are the ones the current execution context has write access to,
    /// typically it includes the current address itself,
    /// but also the ones that were created previously by the current call to allow initializing them.
    ///
    /// # Returns
    /// A vector with the string representation of each owned address.
    /// Note that the ordering of this vector is deterministic and conserved.
    fn get_owned_addresses(&self) -> Result<Vec<String>> {
        Ok(context_guard!(self)
            .get_current_owned_addresses()?
            .into_iter()
            .map(|addr| addr.to_string())
            .collect())
    }

    /// Returns the addresses in the call stack, from the bottom to the top.
    ///
    /// # Returns
    /// A vector with the string representation of each call stack address.
    fn get_call_stack(&self) -> Result<Vec<String>> {
        Ok(context_guard!(self)
            .get_call_stack()
            .into_iter()
            .map(|addr| addr.to_string())
            .collect())
    }

    /// Gets the amount of coins that have been transferred at the beginning of the call.
    /// See the `init_call` method.
    ///
    /// # Returns
    /// The raw representation (no decimal factor) of the amount of coins
    ///
    /// [DeprecatedByNewRuntime] Replaced by `get_call_coins_wasmv1`
    fn get_call_coins(&self) -> Result<u64> {
        Ok(context_guard!(self).get_current_call_coins()?.to_raw())
    }

    /// Gets the amount of coins that have been transferred at the beginning of the call.
    /// See the `init_call` method.
    ///
    /// # Returns
    /// The amount of coins
    fn get_call_coins_wasmv1(&self) -> Result<NativeAmount> {
        let amount = context_guard!(self).get_current_call_coins()?;
        Ok(amount_to_native_amount(&amount))
    }

    /// Emits an execution event to be stored.
    ///
    /// # Arguments:
    /// data: the string data that is the payload of the event
    ///
    /// [DeprecatedByNewRuntime] Replaced by `get_current_slot`
    fn generate_event(&self, data: String) -> Result<()> {
        let mut context = context_guard!(self);
        let event = context.event_create(data, false);
        context.event_emit(event);
        Ok(())
    }

    /// Emits an execution event to be stored.
    ///
    /// # Arguments:
    /// data: the bytes_array data that is the payload of the event
    fn generate_event_wasmv1(&self, data: Vec<u8>) -> Result<()> {
        let data_str = String::from_utf8(data.clone()).unwrap_or(format!("{:?}", data));

        let mut context = context_guard!(self);
        let event = context.event_create(data_str, false);
        context.event_emit(event);

        Ok(())
    }

    /// Returns the current time (millisecond UNIX timestamp)
    /// Note that in order to ensure determinism, this is actually the time of the context slot.
    fn get_time(&self) -> Result<u64> {
        let slot = context_guard!(self).slot;
        let ts = get_block_slot_timestamp(
            self.config.thread_count,
            self.config.t0,
            self.config.genesis_timestamp,
            slot,
        )?;
        Ok(ts.to_millis())
    }

    /// Returns a pseudo-random deterministic `i64` number
    ///
    /// # Warning
    /// This random number generator is unsafe:
    /// it can be both predicted and manipulated before the execution
    ///
    /// [DeprecatedByNewRuntime] Replaced by `unsafe_random_wasmv1`
    fn unsafe_random(&self) -> Result<i64> {
        let distr = rand::distributions::Uniform::new_inclusive(i64::MIN, i64::MAX);
        Ok(context_guard!(self).unsafe_rng.sample(distr))
    }

    /// Returns a pseudo-random deterministic `f64` number
    ///
    /// # Warning
    /// This random number generator is unsafe:
    /// it can be both predicted and manipulated before the execution
    ///
    /// [DeprecatedByNewRuntime] Replaced by `unsafe_random_wasmv1`
    fn unsafe_random_f64(&self) -> Result<f64> {
        let distr = rand::distributions::Uniform::new(0f64, 1f64);
        Ok(context_guard!(self).unsafe_rng.sample(distr))
    }

    /// Returns a pseudo-random deterministic byte array, with the given number of bytes
    ///
    /// # Warning
    /// This random number generator is unsafe:
    /// it can be both predicted and manipulated before the execution
    fn unsafe_random_wasmv1(&self, num_bytes: u64) -> Result<Vec<u8>> {
        let mut arr = vec![0u8; num_bytes as usize];
        context_guard!(self).unsafe_rng.try_fill_bytes(&mut arr)?;
        Ok(arr)
    }

    /// Adds an asynchronous message to the context speculative asynchronous pool
    ///
    /// # Arguments
    /// * `target_address`: Destination address hash in format string
    /// * `target_handler`: Name of the message handling function
    /// * `validity_start`: Tuple containing the period and thread of the validity start slot
    /// * `validity_end`: Tuple containing the period and thread of the validity end slot
    /// * `max_gas`: Maximum gas for the message execution
    /// * `fee`: Fee to pay
    /// * `raw_coins`: Coins given by the sender
    /// * `data`: Message data
    fn send_message(
        &self,
        target_address: &str,
        target_handler: &str,
        validity_start: (u64, u8),
        validity_end: (u64, u8),
        max_gas: u64,
        raw_fee: u64,
        raw_coins: u64,
        data: &[u8],
        filter: Option<(&str, Option<&[u8]>)>,
    ) -> Result<()> {
        if validity_start.1 >= self.config.thread_count {
            bail!("validity start thread exceeds the configuration thread count")
        }
        if validity_end.1 >= self.config.thread_count {
            bail!("validity end thread exceeds the configuration thread count")
        }
        let target_addr = Address::from_str(target_address)?;

        // check that the target address is an SC address
        if !matches!(target_addr, Address::SC(..)) {
            bail!("target address is not a smart contract address")
        }

        let mut execution_context = context_guard!(self);
        let emission_slot = execution_context.slot;
        let emission_index = execution_context.created_message_index;
        let sender = execution_context.get_current_address()?;
        let coins = Amount::from_raw(raw_coins);
        execution_context.transfer_coins(Some(sender), None, coins, true)?;
        let fee = Amount::from_raw(raw_fee);
        execution_context.transfer_coins(Some(sender), None, fee, true)?;
        execution_context.push_new_message(AsyncMessage::new_with_hash(
            emission_slot,
            emission_index,
            sender,
            target_addr,
            target_handler.to_string(),
            max_gas,
            fee,
            coins,
            Slot::new(validity_start.0, validity_start.1),
            Slot::new(validity_end.0, validity_end.1),
            data.to_vec(),
            filter
                .map(|(addr, key)| {
                    let datastore_key = key.map(|k| k.to_vec());
                    if let Some(ref k) = datastore_key {
                        if k.len() > MAX_DATASTORE_KEY_LENGTH as usize {
                            bail!("datastore key is too long")
                        }
                    }
                    Ok::<AsyncMessageTrigger, _>(AsyncMessageTrigger {
                        address: Address::from_str(addr)?,
                        datastore_key,
                    })
                })
                .transpose()?,
            None,
        ));
        execution_context.created_message_index += 1;
        Ok(())
    }

    // Returns the operation id that originated the current execution if there is one
    fn get_origin_operation_id(&self) -> Result<Option<String>> {
        let operation_id = context_guard!(self)
            .origin_operation_id
            .map(|op_id| op_id.to_string());
        Ok(operation_id)
    }

    /// Returns the period of the current execution slot
    ///
    /// [DeprecatedByNewRuntime] Replaced by `get_current_slot`
    fn get_current_period(&self) -> Result<u64> {
        let slot = context_guard!(self).slot;
        Ok(slot.period)
    }

    /// Returns the thread of the current execution slot
    ///
    /// [DeprecatedByNewRuntime] Replaced by `get_current_slot`
    fn get_current_thread(&self) -> Result<u8> {
        let slot = context_guard!(self).slot;
        Ok(slot.thread)
    }

    /// Returns the current execution slot
    fn get_current_slot(&self) -> Result<massa_proto_rs::massa::model::v1::Slot> {
        let slot_models = context_guard!(self).slot;
        Ok(slot_models.into())
    }

    /// Sets the bytecode of the current address
    ///
    /// [DeprecatedByNewRuntime] Replaced by `raw_set_bytecode_wasmv1`
    fn raw_set_bytecode(&self, bytecode: &[u8]) -> Result<()> {
        let mut execution_context = context_guard!(self);
        let address = execution_context.get_current_address()?;
        match execution_context.set_bytecode(&address, Bytecode(bytecode.to_vec())) {
            Ok(()) => Ok(()),
            Err(err) => bail!("couldn't set address {} bytecode: {}", address, err),
        }
    }

    /// Sets the bytecode of an arbitrary address.
    /// Fails if the address does not exist, is an user address, or if the context doesn't have write access rights on it.
    ///
    /// [DeprecatedByNewRuntime] Replaced by `raw_set_bytecode_wasmv1`
    fn raw_set_bytecode_for(&self, address: &str, bytecode: &[u8]) -> Result<()> {
        let address: Address = massa_models::address::Address::from_str(address)?;
        let mut execution_context = context_guard!(self);
        match execution_context.set_bytecode(&address, Bytecode(bytecode.to_vec())) {
            Ok(()) => Ok(()),
            Err(err) => bail!("couldn't set address {} bytecode: {}", address, err),
        }
    }

    /// Sets the bytecode of an arbitrary address, or the current address if not provided.
    /// Fails if the address does not exist, is an user address, or if the context doesn't have write access rights on it.
    fn raw_set_bytecode_wasmv1(&self, bytecode: &[u8], address: Option<String>) -> Result<()> {
        let mut context = context_guard!(self);
        let address = get_address_from_opt_or_context(&context, address)?;

        match context.set_bytecode(&address, Bytecode(bytecode.to_vec())) {
            Ok(()) => Ok(()),
            Err(err) => bail!("couldn't set address {} bytecode: {}", address, err),
        }
    }

    /// Hashes givens byte array with sha256
    ///
    /// # Arguments
    /// * bytes: byte array to hash
    ///
    /// # Returns
    /// The byte array of the resulting hash
    fn hash_sha256(&self, bytes: &[u8]) -> Result<[u8; 32]> {
        let mut hasher = Sha256::new();
        hasher.update(bytes);
        let hash = hasher.finalize().into();
        Ok(hash)
    }

    /// Hashes givens byte array with blake3
    ///
    /// # Arguments
    /// * bytes: byte array to hash
    ///
    /// # Returns
    /// The byte array of the resulting hash
    fn blake3_hash(&self, bytes: &[u8]) -> Result<[u8; 32]> {
        let hash = massa_hash::Hash::compute_from(bytes);
        Ok(hash.into_bytes())
    }

    #[allow(unused_variables)]
    fn init_call_wasmv1(&self, address: &str, raw_coins: NativeAmount) -> Result<Vec<u8>> {
        unimplemented!("init_call")
    }

    /// Returns a NativeAmount from a string
    fn native_amount_from_str_wasmv1(&self, amount: &str) -> Result<NativeAmount> {
        let amount = Amount::from_str(amount).map_err(|err| anyhow!(format!("{}", err)))?;
        Ok(amount_to_native_amount(&amount))
    }

    /// Returns a string from a NativeAmount
    fn native_amount_to_string_wasmv1(&self, amount: &NativeAmount) -> Result<String> {
        let amount = amount_from_native_amount(amount)
            .map_err(|err| anyhow!(format!("Couldn't convert native amount to Amount: {}", err)))?;
        Ok(amount.to_string())
    }

    /// Checks if the given native amount is valid
    fn check_native_amount_wasmv1(&self, amount: &NativeAmount) -> Result<bool> {
        Ok(amount_from_native_amount(amount).is_ok())
    }

    /// Adds two native amounts, saturating at the numeric bounds instead of overflowing.
    fn add_native_amounts_wasmv1(
        &self,
        amount1: &NativeAmount,
        amount2: &NativeAmount,
    ) -> Result<NativeAmount> {
        let amount1 = amount_from_native_amount(amount1)?;
        let amount2 = amount_from_native_amount(amount2)?;
        let sum = amount1.saturating_add(amount2);
        Ok(amount_to_native_amount(&sum))
    }

    /// Subtracts two native amounts, saturating at the numeric bounds instead of overflowing.
    fn sub_native_amounts_wasmv1(
        &self,
        amount1: &NativeAmount,
        amount2: &NativeAmount,
    ) -> Result<NativeAmount> {
        let amount1 = amount_from_native_amount(amount1)?;
        let amount2 = amount_from_native_amount(amount2)?;
        let sub = amount1.saturating_sub(amount2);
        Ok(amount_to_native_amount(&sub))
    }

    /// Multiplies a native amount by a factor, saturating at the numeric bounds instead of overflowing.
    fn mul_native_amount_wasmv1(&self, amount: &NativeAmount, factor: u64) -> Result<NativeAmount> {
        let amount = amount_from_native_amount(amount)?;
        let mul = amount.saturating_mul_u64(factor);
        Ok(amount_to_native_amount(&mul))
    }

    /// Divides a native amount by a divisor, return an error if the divisor is 0.
    fn div_rem_native_amount_wasmv1(
        &self,
        dividend: &NativeAmount,
        divisor: u64,
    ) -> Result<(NativeAmount, NativeAmount)> {
        let dividend = amount_from_native_amount(dividend)?;

        let quotient = dividend
            .checked_div_u64(divisor)
            .ok_or_else(|| anyhow!(format!("Couldn't div_rem native amount")))?;
        // we can unwrap, we
        let remainder = dividend
            .checked_rem_u64(divisor)
            .ok_or_else(|| anyhow!(format!("Couldn't checked_rem_u64 native amount")))?;

        Ok((
            amount_to_native_amount(&quotient),
            amount_to_native_amount(&remainder),
        ))
    }

    /// Divides a native amount by a divisor, return an error if the divisor is 0.
    fn div_rem_native_amounts_wasmv1(
        &self,
        dividend: &NativeAmount,
        divisor: &NativeAmount,
    ) -> Result<(u64, NativeAmount)> {
        let dividend = amount_from_native_amount(dividend)?;
        let divisor = amount_from_native_amount(divisor)?;

        let quotient = dividend
            .checked_div(divisor)
            .ok_or_else(|| anyhow!(format!("Couldn't div_rem native amount")))?;

        let remainder = dividend
            .checked_rem(&divisor)
            .ok_or_else(|| anyhow!(format!("Couldn't checked_rem native amount")))?;
        let remainder = amount_to_native_amount(&remainder);

        Ok((quotient, remainder))
    }

    fn base58_check_to_bytes_wasmv1(&self, s: &str) -> Result<Vec<u8>> {
        bs58::decode(s)
            .with_check(None)
            .into_vec()
            .map_err(|err| anyhow!(format!("bs58 parsing error: {}", err)))
    }

    fn bytes_to_base58_check_wasmv1(&self, data: &[u8]) -> String {
        bs58::encode(data).with_check().into_string()
    }

    fn check_address_wasmv1(&self, to_check: &String) -> Result<bool> {
        Ok(Address::from_str(to_check).is_ok())
    }

    fn check_pubkey_wasmv1(&self, to_check: &String) -> Result<bool> {
        Ok(PublicKey::from_str(to_check).is_ok())
    }

    fn check_signature_wasmv1(&self, to_check: &String) -> Result<bool> {
        Ok(Signature::from_str(to_check).is_ok())
    }

    fn get_address_category_wasmv1(&self, to_check: &String) -> Result<AddressCategory> {
        let addr = Address::from_str(to_check)?;
        match addr {
            Address::User(_) => Ok(AddressCategory::ScAddress),
            Address::SC(_) => Ok(AddressCategory::UserAddress),
            #[allow(unreachable_patterns)]
            _ => Ok(AddressCategory::Unspecified),
        }
    }

    fn get_address_version_wasmv1(&self, address: &String) -> Result<u64> {
        let address = Address::from_str(address)?;
        match address {
            Address::User(UserAddress::UserAddressV0(_)) => Ok(0),
            Address::User(UserAddress::UserAddressV1(_)) => Ok(1),
            Address::SC(SCAddress::SCAddressV0(_)) => Ok(0),
            Address::SC(SCAddress::SCAddressV1(_)) => Ok(1),
            #[allow(unreachable_patterns)]
            _ => bail!("Unknown address version"),
        }
    }

    fn get_pubkey_version_wasmv1(&self, pubkey: &String) -> Result<u64> {
        let pubkey = PublicKey::from_str(pubkey)?;
        match pubkey {
            PublicKey::PublicKeyV0(_) => Ok(0),
            PublicKey::PublicKeyV1(_) => Ok(1),
            #[allow(unreachable_patterns)]
            _ => bail!("Unknown pubkey version"),
        }
    }

    fn get_signature_version_wasmv1(&self, signature: &String) -> Result<u64> {
        let signature = Signature::from_str(signature)?;
        match signature {
            Signature::SignatureV0(_) => Ok(0),
            Signature::SignatureV1(_) => Ok(1),
            #[allow(unreachable_patterns)]
            _ => bail!("Unknown signature version"),
        }
    }

    fn checked_add_native_time_wasmv1(
        &self,
        time1: &NativeTime,
        time2: &NativeTime,
    ) -> Result<NativeTime> {
        let time1 = massa_time_from_native_time(time1)?;
        let time2 = massa_time_from_native_time(time2)?;
        let sum = time1.checked_add(time2)?;
        Ok(massa_time_to_native_time(&sum))
    }

    fn checked_sub_native_time_wasmv1(
        &self,
        time1: &NativeTime,
        time2: &NativeTime,
    ) -> Result<NativeTime> {
        let time1 = massa_time_from_native_time(time1)?;
        let time2 = massa_time_from_native_time(time2)?;
        let sub = time1.checked_sub(time2)?;
        Ok(massa_time_to_native_time(&sub))
    }

    fn checked_mul_native_time_wasmv1(&self, time: &NativeTime, factor: u64) -> Result<NativeTime> {
        let time1 = massa_time_from_native_time(time)?;
        let mul = time1.checked_mul(factor)?;
        Ok(massa_time_to_native_time(&mul))
    }

    fn checked_scalar_div_native_time_wasmv1(
        &self,
        dividend: &NativeTime,
        divisor: u64,
    ) -> Result<(NativeTime, NativeTime)> {
        let dividend = massa_time_from_native_time(dividend)?;

        let quotient = dividend
            .checked_div_u64(divisor)
            .or_else(|_| bail!(format!("Couldn't div_rem native time")))?;
        let remainder = dividend
            .checked_rem_u64(divisor)
            .or_else(|_| bail!(format!("Couldn't checked_rem_u64 native time")))?;

        Ok((
            massa_time_to_native_time(&quotient),
            massa_time_to_native_time(&remainder),
        ))
    }

    fn checked_div_native_time_wasmv1(
        &self,
        dividend: &NativeTime,
        divisor: &NativeTime,
    ) -> Result<(u64, NativeTime)> {
        let dividend = massa_time_from_native_time(dividend)?;
        let divisor = massa_time_from_native_time(divisor)?;

        let quotient = dividend
            .checked_div_time(divisor)
            .or_else(|_| bail!(format!("Couldn't div_rem native time")))?;

        let remainder = dividend
            .checked_rem_time(divisor)
            .or_else(|_| bail!(format!("Couldn't checked_rem native time")))?;
        let remainder = massa_time_to_native_time(&remainder);

        Ok((quotient, remainder))
    }

    fn compare_address_wasmv1(&self, left: &str, right: &str) -> Result<ComparisonResult> {
        let left = Address::from_str(left)?;
        let right = Address::from_str(right)?;

        let res = match left.cmp(&right) {
            std::cmp::Ordering::Less => ComparisonResult::Lower,
            std::cmp::Ordering::Equal => ComparisonResult::Equal,
            std::cmp::Ordering::Greater => ComparisonResult::Greater,
        };

        Ok(res)
    }

    fn compare_native_amount_wasmv1(
        &self,
        left: &NativeAmount,
        right: &NativeAmount,
    ) -> Result<ComparisonResult> {
        let left = amount_from_native_amount(left)?;
        let right = amount_from_native_amount(right)?;

        let res = match left.cmp(&right) {
            std::cmp::Ordering::Less => ComparisonResult::Lower,
            std::cmp::Ordering::Equal => ComparisonResult::Equal,
            std::cmp::Ordering::Greater => ComparisonResult::Greater,
        };

        Ok(res)
    }

    fn compare_native_time_wasmv1(
        &self,
        left: &NativeTime,
        right: &NativeTime,
    ) -> Result<ComparisonResult> {
        let left = massa_time_from_native_time(left)?;
        let right = massa_time_from_native_time(right)?;

        let res = match left.cmp(&right) {
            std::cmp::Ordering::Less => ComparisonResult::Lower,
            std::cmp::Ordering::Equal => ComparisonResult::Equal,
            std::cmp::Ordering::Greater => ComparisonResult::Greater,
        };

        Ok(res)
    }

    fn compare_pub_key_wasmv1(&self, left: &str, right: &str) -> Result<ComparisonResult> {
        let left = PublicKey::from_str(left)?;
        let right = PublicKey::from_str(right)?;

        let res = match left.cmp(&right) {
            std::cmp::Ordering::Less => ComparisonResult::Lower,
            std::cmp::Ordering::Equal => ComparisonResult::Equal,
            std::cmp::Ordering::Greater => ComparisonResult::Greater,
        };

        Ok(res)
    }
}

#[cfg(test)]
mod tests {
    use super::*;
    use massa_models::address::Address;
    use massa_signature::KeyPair;

    // Tests the get_keys_wasmv1 interface method used by the updated get_keys abi.
    #[test]
    fn test_get_keys() {
        let sender_addr = Address::from_public_key(&KeyPair::generate(0).unwrap().get_public_key());
        let interface = InterfaceImpl::new_default(sender_addr, None);

        interface
            .raw_set_data_wasmv1(b"k1", b"v1", Some(sender_addr.to_string()))
            .unwrap();
        interface
            .raw_set_data_wasmv1(b"k2", b"v2", Some(sender_addr.to_string()))
            .unwrap();
        interface
            .raw_set_data_wasmv1(b"l3", b"v3", Some(sender_addr.to_string()))
            .unwrap();

        let keys = interface.get_keys_wasmv1(b"k", None).unwrap();

        assert_eq!(keys.len(), 2);
        assert!(keys.contains(b"k1".as_slice()));
        assert!(keys.contains(b"k2".as_slice()));
    }

    // Tests the get_op_keys_wasmv1 interface method used by the updated get_op_keys abi.
    #[test]
    fn test_get_op_keys() {
        let sender_addr = Address::from_public_key(&KeyPair::generate(0).unwrap().get_public_key());

        let mut operation_datastore = Datastore::new();
        operation_datastore.insert(b"k1".to_vec(), b"v1".to_vec());
        operation_datastore.insert(b"k2".to_vec(), b"v2".to_vec());
        operation_datastore.insert(b"l3".to_vec(), b"v3".to_vec());

        let interface = InterfaceImpl::new_default(sender_addr, Some(operation_datastore));

        let op_keys = interface.get_op_keys_wasmv1(b"k").unwrap();

        assert_eq!(op_keys.len(), 2);
        assert!(op_keys.contains(&b"k1".to_vec()));
        assert!(op_keys.contains(&b"k2".to_vec()));
    }

    #[test]
    fn test_native_amount() {
        let sender_addr = Address::from_public_key(&KeyPair::generate(0).unwrap().get_public_key());
        let interface = InterfaceImpl::new_default(sender_addr, None);

        let amount1 = interface.native_amount_from_str_wasmv1("100").unwrap();
        let amount2 = interface.native_amount_from_str_wasmv1("100").unwrap();
        let amount3 = interface.native_amount_from_str_wasmv1("200").unwrap();

        let sum = interface
            .add_native_amounts_wasmv1(&amount1, &amount2)
            .unwrap();

        assert_eq!(amount3, sum);
        println!(
            "sum: {}",
            interface.native_amount_to_string_wasmv1(&sum).unwrap()
        );
        assert_eq!(
            "200",
            interface.native_amount_to_string_wasmv1(&sum).unwrap()
        );

        let diff = interface.sub_native_amounts_wasmv1(&sum, &amount2).unwrap();
        assert_eq!(amount1, diff);

        let amount4 = NativeAmount {
            mantissa: 1,
            scale: 9,
        };

        let is_valid = interface.check_native_amount_wasmv1(&amount4).unwrap();
        assert_eq!(is_valid, true);

        let mul = interface.mul_native_amount_wasmv1(&amount1, 2).unwrap();
        assert_eq!(mul, amount3);

        let (quotient, remainder) = interface.div_rem_native_amount_wasmv1(&amount1, 2).unwrap();
        let quotient_res_50 = interface.native_amount_from_str_wasmv1("50").unwrap();
        let remainder_res_0 = interface.native_amount_from_str_wasmv1("0").unwrap();
        assert_eq!(quotient, quotient_res_50);
        assert_eq!(remainder, remainder_res_0);

        let (quotient, remainder) = interface.div_rem_native_amount_wasmv1(&amount1, 3).unwrap();
        let verif_div = interface.mul_native_amount_wasmv1(&quotient, 3).unwrap();
        let verif_dif = interface
            .add_native_amounts_wasmv1(&verif_div, &remainder)
            .unwrap();
        assert_eq!(verif_dif, amount1);

        let amount5 = interface.native_amount_from_str_wasmv1("2").unwrap();
        let (quotient, remainder) = interface
            .div_rem_native_amounts_wasmv1(&amount1, &amount5)
            .unwrap();
        assert_eq!(quotient, 50);
        assert_eq!(remainder, remainder_res_0);

        let amount6 = interface.native_amount_from_str_wasmv1("3").unwrap();
        let (quotient, remainder) = interface
            .div_rem_native_amounts_wasmv1(&amount1, &amount6)
            .unwrap();
        let verif_div = interface
            .mul_native_amount_wasmv1(&amount6, quotient)
            .unwrap();
        let verif_dif = interface
            .add_native_amounts_wasmv1(&verif_div, &remainder)
            .unwrap();
        assert_eq!(verif_dif, amount1);
    }

    #[test]
    fn test_base58_check_to_form() {
        let sender_addr = Address::from_public_key(&KeyPair::generate(0).unwrap().get_public_key());
        let interface = InterfaceImpl::new_default(sender_addr, None);

        let data = "helloworld";
        let encoded = interface.bytes_to_base58_check_wasmv1(data.as_bytes());
        let decoded = interface.base58_check_to_bytes_wasmv1(&encoded).unwrap();

        assert_eq!(data.as_bytes(), decoded);
    }
    #[test]
    fn test_comparison_function() {
        let sender_addr = Address::from_public_key(&KeyPair::generate(0).unwrap().get_public_key());
        let interface = InterfaceImpl::new_default(sender_addr, None);

        // address
        let addr1 =
            Address::from_public_key(&KeyPair::generate(0).unwrap().get_public_key()).to_string();
        let addr2 =
            Address::from_public_key(&KeyPair::generate(0).unwrap().get_public_key()).to_string();

        let cmp_res = interface.compare_address_wasmv1(&addr1, &addr1).unwrap();
        println!("compare_address_wasmv1(: {}", cmp_res.as_str_name());
        assert_eq!(
            cmp_res,
            ComparisonResult::Equal,
            "  > Error: compare_address_wasmv1((addr1, addr1) should return EQUAL"
        );

        let cmp_res1 = interface.compare_address_wasmv1(&addr1, &addr2).unwrap();
        println!(
            "compare_address_wasmv1((addr1, addr2): {}",
            cmp_res1.as_str_name()
        );

        let cmp_res2 = interface.compare_address_wasmv1(&addr2, &addr1).unwrap();
        println!(
            "compare_address_wasmv1((addr2, addr1): {}",
            cmp_res2.as_str_name()
        );

        if cmp_res1 == ComparisonResult::Lower {
            assert_eq!(
                cmp_res2,
                ComparisonResult::Greater,
                "  > Error: compare_address_wasmv1((addr2, addr1) should return GREATER"
            );
        } else if cmp_res1 == ComparisonResult::Greater {
            assert_eq!(
                cmp_res2,
                ComparisonResult::Lower,
                "  > Error: compare_address_wasmv1((addr2, addr1) should return LOWER"
            );
        } else {
            assert_eq!(
                cmp_res1, cmp_res2,
                "  > Error: compare_address_wasmv1((addr2, addr1) should return EQUAL"
            );
        }

        //amount
        let amount1 = interface.native_amount_from_str_wasmv1("1").unwrap();
        let amount2 = interface.native_amount_from_str_wasmv1("2").unwrap();
        println!("do some compare with amount1 = 1, amount2 = 2");

        let cmp_res = interface
            .compare_native_amount_wasmv1(&amount1, &amount1)
            .unwrap();
        println!(
            "compare_native_amount_wasmv1(amount1, amount1): {}",
            cmp_res.as_str_name()
        );
        assert_eq!(
            cmp_res,
            ComparisonResult::Equal,
            "  > Error: compare_native_amount_wasmv1(amount1, amount1) should return EQUAL"
        );

        let cmp_res = interface
            .compare_native_amount_wasmv1(&amount1, &amount2)
            .unwrap();
        println!(
            "compare_native_amount_wasmv1(amount1, amount2): {}",
            cmp_res.as_str_name()
        );
        assert_eq!(
            cmp_res,
            ComparisonResult::Lower,
            "  > Error: compare_native_amount_wasmv1(amount1, amount2) should return LOWER"
        );

        let cmp_res = interface
            .compare_native_amount_wasmv1(&amount2, &amount1)
            .unwrap();
        println!(
            "compare_native_amount_wasmv1(amount2, amount1): {}",
            cmp_res.as_str_name()
        );
        assert_eq!(
            cmp_res,
            ComparisonResult::Greater,
            "  > Error: compare_native_amount_wasmv1(amount2, amount1) should return GREATER"
        );

        //time
        let time1 = massa_time_to_native_time(&MassaTime::from_str("1").unwrap());
        let time2 = massa_time_to_native_time(&MassaTime::from_str("2").unwrap());
        println!(
            "do some compare with time1 = {}, time2 = {}",
            time1.milliseconds.to_string(),
            time2.milliseconds.to_string()
        );

        let cmp_res = interface
            .compare_native_time_wasmv1(&time1, &time1)
            .unwrap();
        println!(
            "compare_native_time_wasmv1(time1, time1): {}",
            cmp_res.as_str_name()
        );
        assert_eq!(
            cmp_res,
            ComparisonResult::Equal,
            "  > Error:compare_native_time_wasmv1(time1, time1) should return EQUAL"
        );

        let cmp_res = interface
            .compare_native_time_wasmv1(&time1, &time2)
            .unwrap();
        println!(
            "compare_native_time_wasmv1(time1, time2): {}",
            cmp_res.as_str_name()
        );
        assert_eq!(
            cmp_res,
            ComparisonResult::Lower,
            "  > Error: compare_native_time_wasmv1(time1, time2) should return LOWER"
        );

        let cmp_res = interface
            .compare_native_time_wasmv1(&time2, &time1)
            .unwrap();
        println!(
            "compare_native_time_wasmv1(time2, time1): {}",
            cmp_res.as_str_name()
        );
        assert_eq!(
            cmp_res,
            ComparisonResult::Greater,
            "  > Error: compare_native_time_wasmv1(time2, time1) should return GREATER"
        );

        //pub_key
        let pub_key1 = KeyPair::generate(0).unwrap().get_public_key().to_string();
        let pub_key2 = KeyPair::generate(0).unwrap().get_public_key().to_string();

        println!(
            "do some compare with pub_key1 = {}, pub_key2 = {}",
            pub_key1, pub_key2
        );

        let cmp_res = interface
            .compare_pub_key_wasmv1(&pub_key1, &pub_key1)
            .unwrap();
        println!(
            "compare_pub_key_wasmv1(pub_key1, pub_key1): {}",
            cmp_res.as_str_name()
        );
        assert_eq!(
            cmp_res,
            ComparisonResult::Equal,
            "  > Error: compare_pub_key_wasmv1(pub_key1, pub_key1) should return EQUAL"
        );
        let cmp_res1 = interface
            .compare_pub_key_wasmv1(&pub_key1, &pub_key2)
            .unwrap();
        println!(
            "compare_pub_key_wasmv1(pub_key1, pub_key2): {}",
            cmp_res1.as_str_name()
        );
        let cmp_res2 = interface
            .compare_pub_key_wasmv1(&pub_key2, &pub_key1)
            .unwrap();
        println!(
            "compare_pub_key_wasmv1(pub_key2, pub_key1): {}",
            cmp_res2.as_str_name()
        );
        if cmp_res1 == ComparisonResult::Lower {
            assert_eq!(
                cmp_res2,
                ComparisonResult::Greater,
                "  > Error: compare_pub_key_wasmv1((pub_key2, pub_key1) should return GREATER"
            );
        } else if cmp_res1 == ComparisonResult::Greater {
            assert_eq!(
                cmp_res2,
                ComparisonResult::Lower,
                "  > Error: compare_pub_key_wasmv1((pub_key2, pub_key1) should return LOWER"
            );
        } else {
            assert_eq!(
                cmp_res1, cmp_res2,
                "  > Error: compare_pub_key_wasmv1((pub_key2, pub_key1) should return EQUAL"
            );
        }
    }
}

#[test]
fn test_evm_verify() {
    use hex_literal::hex;

    // corresponding address is 0x807a7Bb5193eDf9898b9092c1597bB966fe52514
    let message_ = b"test";
    let signature_ = hex!("d0d05c35080635b5e865006c6c4f5b5d457ec342564d8fc67ce40edc264ccdab3f2f366b5bd1e38582538fed7fa6282148e86af97970a10cb3302896f5d68ef51b");
    let private_key_ = hex!("ed6602758bdd68dc9df67a6936ed69807a74b8cc89bdc18f3939149d02db17f3");

    // build original public key
    let private_key = libsecp256k1::SecretKey::parse_slice(&private_key_).unwrap();
    let public_key = libsecp256k1::PublicKey::from_secret_key(&private_key);

    // build the message
    let prefix = format!("\x19Ethereum Signed Message:\n{}", message_.len());
    let to_hash = [prefix.as_bytes(), message_].concat();
    let full_hash = sha3::Keccak256::digest(&to_hash);
    let message = libsecp256k1::Message::parse_slice(&full_hash).unwrap();

    // parse the signature as being (r, s, v)
    // r is the R.x value of the signature's R point (32 bytes)
    // s is the signature proof for R.x (32 bytes)
    // v is a recovery parameter used to ease the signature verification (1 byte)
    let signature = libsecp256k1::Signature::parse_standard_slice(&signature_[..64]).unwrap();
    let recovery_id = libsecp256k1::RecoveryId::parse_rpc(signature_[64]).unwrap();

    // check 1
    // verify the signature
    assert!(libsecp256k1::verify(&message, &signature, &public_key));

    // check 2
    // recover the public key using v and match it with the derived one
    let recovered = libsecp256k1::recover(&message, &signature, &recovery_id).unwrap();
    assert_eq!(public_key, recovered);

    // check 3
    // sign the message and match it with the original signature
    let (second_signature, _) = libsecp256k1::sign(&message, &private_key);
    assert_eq!(signature, second_signature);
}<|MERGE_RESOLUTION|>--- conflicted
+++ resolved
@@ -24,18 +24,14 @@
 };
 use massa_sc_runtime::RuntimeModule;
 use massa_sc_runtime::{Interface, InterfaceClone};
-<<<<<<< HEAD
 use massa_signature::PublicKey;
 use massa_signature::Signature;
 use massa_time::MassaTime;
-#[cfg(feature = "testing")]
-=======
 #[cfg(any(
     feature = "gas_calibration",
     feature = "benchmarking",
     feature = "testing"
 ))]
->>>>>>> 1e65d669
 use num::rational::Ratio;
 use parking_lot::Mutex;
 use rand::Rng;
