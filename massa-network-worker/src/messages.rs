--- conflicted
+++ resolved
@@ -6,14 +6,9 @@
     operation::{OperationIds, Operations},
     signed::Signed,
     with_serialization_context, Block, BlockHeader, BlockId, DeserializeCompact, DeserializeVarInt,
-<<<<<<< HEAD
     Endorsement, EndorsementId, IpAddrDeserializer, IpAddrSerializer, ModelsError,
-    SerializeCompact, SerializeVarInt, SignedEndorsement, SignedHeader, Version,
+    SerializeCompact, SerializeVarInt, SignedEndorsement, SignedHeader, SignedOperation, Version,
     VersionDeserializer, VersionSerializer,
-=======
-    Endorsement, EndorsementId, ModelsError, SerializeCompact, SerializeVarInt, SignedEndorsement,
-    SignedHeader, SignedOperation, Version,
->>>>>>> 00e81388
 };
 use massa_serialization::{DeserializeError, Deserializer, Serializer};
 use massa_signature::{PublicKey, Signature, PUBLIC_KEY_SIZE_BYTES, SIGNATURE_SIZE_BYTES};
