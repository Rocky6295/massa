// Copyright (c) 2022 MASSA LABS <info@massa.net>
//! # External Pool units tests
//! Units tests scenarios that use the Pool controller API and check IO given
//! configurations and foreign modules initialization.
//!
//! # Get operations
//! Function: [`test_simple_get_operations`]
//! Scenario adding operations to pool then get the operations for a slot
//!
//! //! # Get operations overflow
//! Function: [`test_get_operations_overflow`]
//! Same as the previous test with a low limit of size to check if
//! configurations are taken into account.

use mockall::Sequence;
use std::rc::Rc;
use std::time::Duration;

use crate::tests::tools::create_some_operations;
use crate::tests::tools::OpGenerator;
use massa_execution_exports::MockExecutionController;
use massa_models::address::Address;
use massa_models::amount::Amount;
use massa_models::denunciation::{Denunciation, DenunciationIndex, DenunciationPrecursor};
use massa_models::operation::OperationId;
use massa_models::prehash::PreHashSet;
use massa_models::slot::Slot;
use massa_models::test_exports::{
    gen_block_headers_for_denunciation, gen_endorsements_for_denunciation,
};
use massa_pool_exports::PoolConfig;
use massa_pos_exports::MockSelectorController;
use massa_pos_exports::{PosResult, Selection};
use massa_signature::KeyPair;

use super::tools::PoolTestBoilerPlate;

/// # Test simple get operation
/// Just try to get some operations stored in pool
///
/// ## Initialization
/// Insert multiple operations in the pool. (10)
///
/// Create a mock-execution-controller story:
/// 1. unexpected_opse_among, returning the op-ids of what gets inserted into the pool
/// 2. get_final_and_candidate_balance, returning 1, 1
/// 3. repeat #1 9 times
///
/// The block operation storage built for all threads is expected to have the
/// same length than those added previously.
#[test]
fn test_simple_get_operations() {
    // Setup the execution story.
    let keypair = KeyPair::generate();
    let addr = Address::from_public_key(&keypair.get_public_key()).clone();

    // setup operations
    let op_gen = OpGenerator::default().creator(keypair.clone()).expirery(1);
    let ops = create_some_operations(10, &op_gen);
    let mock_owned_ops = ops.iter().map(|op| op.id).collect();

    let mut execution_controller = Box::new(MockExecutionController::new());
    execution_controller.expect_clone_box().returning(move || {
        Box::new(create_basic_get_block_operation_execution_mock(
            10,
            addr,
            vec![(Some(Amount::from_raw(1)), Some(Amount::from_raw(1)))],
            &mock_owned_ops,
        ))
    });

    // Provide the selector boilderplate
    let mut selector_controller = Box::new(MockSelectorController::new());
    selector_controller
        .expect_clone_box()
        .returning(|| Box::new(MockSelectorController::new()));

    // Setup the pool controller
    let config = PoolConfig::default();
<<<<<<< HEAD
    pool_test(
        config,
        |mut pool_manager,
         mut pool_controller,
         execution_receiver,
         _selector_receiver,
         mut storage| {
            //setup meta-data
            let keypair = KeyPair::generate(0).unwrap();
            let op_gen = OpGenerator::default().creator(keypair.clone()).expirery(1);
            let creator_address = Address::from_public_key(&keypair.get_public_key());
            let creator_thread = creator_address.get_thread(config.thread_count);

            // setup storage
            storage.store_operations(create_some_operations(10, &op_gen));
            let unexecuted_ops = storage.get_op_refs().clone();
            pool_controller.add_operations(storage);
            // Allow some time for the pool to add the operations
            std::thread::sleep(Duration::from_millis(100));

            // Start mock execution thread.
            // Provides the data for `pool_controller.get_block_operations`
            launch_basic_get_block_operation_execution_mock(
                10,
                unexecuted_ops,
                execution_receiver,
                creator_address,
                vec![(Some(Amount::from_raw(1)), Some(Amount::from_raw(1)))],
            );
=======
>>>>>>> 5b0654fb

    let PoolTestBoilerPlate {
        mut pool_manager,
        mut pool_controller,
        mut storage,
    } = PoolTestBoilerPlate::pool_test(config, execution_controller, selector_controller);

    // setup storage
    storage.store_operations(ops);
    pool_controller.add_operations(storage);

    // Allow some time for the pool to add the operations
    std::thread::sleep(Duration::from_millis(100));

    let creator_thread = {
        let creator_address = Address::from_public_key(&keypair.get_public_key());
        creator_address.get_thread(config.thread_count)
    };
    // This is what we are testing....
    let block_operations_storage = pool_controller
        .get_block_operations(&Slot::new(1, creator_thread))
        .1;

    pool_manager.stop();

    assert_eq!(block_operations_storage.get_op_refs().len(), 10);
}

/// Create default mock-story for execution controller on call `get_block_operation` API.
pub fn create_basic_get_block_operation_execution_mock(
    operations_len: usize,
    creator_address: Address,
    balance_vec: Vec<(Option<Amount>, Option<Amount>)>,
    ops: &PreHashSet<OperationId>,
) -> MockExecutionController {
    let mut res = MockExecutionController::new();
    let mut seq = Sequence::new();
    let ops1 = ops.clone();
    let ops2 = Rc::new(ops.clone());
    res.expect_unexecuted_ops_among()
        .times(1)
        .return_once(|_, _| ops1)
        .in_sequence(&mut seq);
    res.expect_get_final_and_candidate_balance()
        .times(1)
        .return_once(|_| balance_vec)
        .withf(move |addrs| addrs.len() == 1 && addrs[0] == creator_address)
        .in_sequence(&mut seq);
    res.expect_unexecuted_ops_among()
        .times(operations_len - 1)
        .returning_st(move |_, _| (&*ops2).clone())
        .in_sequence(&mut seq);
    res
}

/// # Test get block operation with overflow
/// Try to get some operations stored in pool for a block, but pool's operations
/// are bigger than the max block's size.
///
/// ## Initialization
/// Create 10 operations.
/// Compute size of 5 of these and set `max_block_size`.
/// Add 10 operations to pool.
///
/// Start mocked execution controller thread.
///
/// ## Expected result
/// The block operation storage built for all threads is expected to have
/// only 5 operations.
#[test]
fn test_get_operations_overflow() {
    // setup metadata
    static OP_LEN: usize = 10;
    static MAX_OP_LEN: usize = 5;
<<<<<<< HEAD
    let mut max_block_size = 0;
    let keypair = KeyPair::generate(0).unwrap();
=======
    let keypair = KeyPair::generate();
>>>>>>> 5b0654fb
    let creator_address = Address::from_public_key(&keypair.get_public_key());
    let op_gen = OpGenerator::default().expirery(1).creator(keypair);
    let operations = create_some_operations(OP_LEN, &op_gen);
    let max_block_size = operations
        .iter()
        .take(MAX_OP_LEN)
        .fold(0, |acc, op| acc + op.serialized_size() as u32);
    let config = PoolConfig {
        max_block_size,
        ..Default::default()
    };
    let creator_thread = creator_address.get_thread(config.thread_count);

    let mut execution_controller = Box::new(MockExecutionController::new());
    execution_controller.expect_clone_box().returning(move || {
        Box::new(create_basic_get_block_operation_execution_mock(
            MAX_OP_LEN,
            creator_address,
            vec![(Some(Amount::from_raw(1)), Some(Amount::from_raw(1)))],
            &operations.iter().take(MAX_OP_LEN).map(|op| op.id).collect(),
        ))
    });

    // Provide the selector boilderplate
    let mut selector_controller = Box::new(MockSelectorController::new());
    selector_controller
        .expect_clone_box()
        .returning(|| Box::new(MockSelectorController::new()));

    let PoolTestBoilerPlate {
        mut pool_manager,
        mut pool_controller,
        mut storage,
    } = PoolTestBoilerPlate::pool_test(config, execution_controller, selector_controller);

    storage.store_operations(create_some_operations(10, &op_gen));
    pool_controller.add_operations(storage);
    // Allow some time for the pool to add the operations
    std::thread::sleep(Duration::from_millis(100));

    // This is what we are testing....
    let block_operations_storage = pool_controller
        .get_block_operations(&Slot::new(1, creator_thread))
        .1;
    pool_manager.stop();

    assert_eq!(block_operations_storage.get_op_refs().len(), MAX_OP_LEN);
}

#[test]
fn test_block_header_denunciation_creation() {
    let (_slot, keypair, secured_header_1, secured_header_2, _secured_header_3) =
        gen_block_headers_for_denunciation(None, None);
    let address = Address::from_public_key(&keypair.get_public_key());

    let de_p_1 = DenunciationPrecursor::from(&secured_header_1);
    let de_p_2 = DenunciationPrecursor::from(&secured_header_2);

    // Built it to compare with what the factory will produce
    let denunciation_orig = Denunciation::try_from((&secured_header_1, &secured_header_2)).unwrap();

    let config = PoolConfig::default();
    // let mut selector_controller = Box::new(MockSelectorController::new());
    let mut res = MockSelectorController::new();
    res.expect_get_producer()
        .times(2)
        .returning(move |_| PosResult::Ok(address));
    let selector_controller = pool_test_mock_selector_controller(res);

    let mut execution_controller = Box::new(MockExecutionController::new());
    execution_controller
        .expect_clone_box()
        .returning(move || Box::new(MockExecutionController::new()));
    let PoolTestBoilerPlate {
        mut pool_manager,
        pool_controller,
        storage: _storage,
    } = PoolTestBoilerPlate::pool_test(config, execution_controller, selector_controller);

    pool_controller.add_denunciation_precursor(de_p_1);
    pool_controller.add_denunciation_precursor(de_p_2);
    std::thread::sleep(Duration::from_millis(100));

    assert_eq!(pool_controller.get_denunciation_count(), 1);
    assert_eq!(
        pool_controller.contains_denunciation(&denunciation_orig),
        true
    );

    pool_manager.stop();
}

#[test]
fn test_endorsement_denunciation_creation() {
    let (_slot, keypair, s_endorsement_1, s_endorsement_2, _) =
        gen_endorsements_for_denunciation(None, None);
    let address = Address::from_public_key(&keypair.get_public_key());

    let de_p_1 = DenunciationPrecursor::from(&s_endorsement_1);
    let de_p_2 = DenunciationPrecursor::from(&s_endorsement_2);

    // Built it to compare with what the factory will produce
    let denunciation_orig = Denunciation::try_from((&s_endorsement_1, &s_endorsement_2)).unwrap();

    let config = PoolConfig::default();
    {
        let mut execution_controller = Box::new(MockExecutionController::new());
        execution_controller
            .expect_clone_box()
            .returning(move || Box::new(MockExecutionController::new()));

        let mut res = MockSelectorController::new();
        res.expect_get_selection().times(2).returning(move |_| {
            PosResult::Ok(Selection {
                endorsements: vec![address; usize::from(config.thread_count)],
                producer: address,
            })
        });
        let selector_controller = pool_test_mock_selector_controller(res);
        let PoolTestBoilerPlate {
            mut pool_manager,
            pool_controller,
            storage: _storage,
        } = PoolTestBoilerPlate::pool_test(config, execution_controller, selector_controller);

        {
            pool_controller.add_denunciation_precursor(de_p_1);
            pool_controller.add_denunciation_precursor(de_p_2);
            std::thread::sleep(Duration::from_millis(200));

            assert_eq!(pool_controller.get_denunciation_count(), 1);
            assert_eq!(
                pool_controller.contains_denunciation(&denunciation_orig),
                true
            );

            pool_manager.stop();
        }
    };
}

#[test]
fn test_denunciation_pool_get() {
    // gen a endorsement denunciation
    let (_slot, keypair_1, s_endorsement_1, s_endorsement_2, _) =
        gen_endorsements_for_denunciation(None, None);
    let address_1 = Address::from_public_key(&keypair_1.get_public_key());

    let de_p_1 = DenunciationPrecursor::from(&s_endorsement_1);
    let de_p_2 = DenunciationPrecursor::from(&s_endorsement_2);
    let denunciation_orig_1 = Denunciation::try_from((&s_endorsement_1, &s_endorsement_2)).unwrap();

    // gen a block header denunciation
    let (_slot, keypair_2, secured_header_1, secured_header_2, _secured_header_3) =
        gen_block_headers_for_denunciation(None, None);
    let address_2 = Address::from_public_key(&keypair_2.get_public_key());

    let de_p_3 = DenunciationPrecursor::from(&secured_header_1);
    let de_p_4 = DenunciationPrecursor::from(&secured_header_2);
    let denunciation_orig_2 =
        Denunciation::try_from((&secured_header_1, &secured_header_2)).unwrap();
    let de_idx_2 = DenunciationIndex::from(&denunciation_orig_2);

    let config = PoolConfig::default();
    let execution_controller = {
        let mut res = Box::new(MockExecutionController::new());
        res.expect_clone_box()
            .return_once(move || Box::new(MockExecutionController::new()));

        res.expect_is_denunciation_executed()
            .times(2)
            .returning(move |de_idx| de_idx != &de_idx_2);
        res
    };

    let selector_controller = {
        let mut res = MockSelectorController::new();
        res.expect_get_producer()
            .times(2)
            .returning(move |_| PosResult::Ok(address_2));
        res.expect_get_selection().times(2).returning(move |_| {
            PosResult::Ok(Selection {
                endorsements: vec![address_1; usize::from(config.thread_count)],
                producer: address_1,
            })
        });
        pool_test_mock_selector_controller(res)
    };

    let PoolTestBoilerPlate {
        mut pool_manager,
        pool_controller,
        storage: _storage,
    } = PoolTestBoilerPlate::pool_test(config, execution_controller, selector_controller);

    // And so begins the test
    {
        // ~ random order (but need to keep the precursor order otherwise Denunciation::PartialEq will fail)
        pool_controller.add_denunciation_precursor(de_p_3);
        pool_controller.add_denunciation_precursor(de_p_1);
        pool_controller.add_denunciation_precursor(de_p_4);
        pool_controller.add_denunciation_precursor(de_p_2);

        std::thread::sleep(Duration::from_millis(200));

        assert_eq!(pool_controller.get_denunciation_count(), 2);
        assert_eq!(
            pool_controller.contains_denunciation(&denunciation_orig_1),
            true
        );
        assert_eq!(
            pool_controller.contains_denunciation(&denunciation_orig_2),
            true
        );

        let target_slot_1 = Slot::new(4, 0);

        let denunciations = pool_controller.get_block_denunciations(&target_slot_1);

        assert_eq!(denunciations, vec![denunciation_orig_2]);

        pool_manager.stop();
    }
}

// The _actual_ story of the mock involves some clones that we don't want to worry about.
// This helper method means that tests need only concern themselves with the actual story.
pub fn pool_test_mock_selector_controller(
    story: MockSelectorController,
) -> Box<MockSelectorController> {
    let mut selector_controller = Box::new(MockSelectorController::new());
    selector_controller
        .expect_clone_box()
        .times(2)
        .returning(move || Box::new(MockSelectorController::new()));
    selector_controller
        .expect_clone_box()
        .return_once(move || Box::new(story));
    selector_controller
}<|MERGE_RESOLUTION|>--- conflicted
+++ resolved
@@ -77,38 +77,6 @@
 
     // Setup the pool controller
     let config = PoolConfig::default();
-<<<<<<< HEAD
-    pool_test(
-        config,
-        |mut pool_manager,
-         mut pool_controller,
-         execution_receiver,
-         _selector_receiver,
-         mut storage| {
-            //setup meta-data
-            let keypair = KeyPair::generate(0).unwrap();
-            let op_gen = OpGenerator::default().creator(keypair.clone()).expirery(1);
-            let creator_address = Address::from_public_key(&keypair.get_public_key());
-            let creator_thread = creator_address.get_thread(config.thread_count);
-
-            // setup storage
-            storage.store_operations(create_some_operations(10, &op_gen));
-            let unexecuted_ops = storage.get_op_refs().clone();
-            pool_controller.add_operations(storage);
-            // Allow some time for the pool to add the operations
-            std::thread::sleep(Duration::from_millis(100));
-
-            // Start mock execution thread.
-            // Provides the data for `pool_controller.get_block_operations`
-            launch_basic_get_block_operation_execution_mock(
-                10,
-                unexecuted_ops,
-                execution_receiver,
-                creator_address,
-                vec![(Some(Amount::from_raw(1)), Some(Amount::from_raw(1)))],
-            );
-=======
->>>>>>> 5b0654fb
 
     let PoolTestBoilerPlate {
         mut pool_manager,
@@ -183,12 +151,8 @@
     // setup metadata
     static OP_LEN: usize = 10;
     static MAX_OP_LEN: usize = 5;
-<<<<<<< HEAD
     let mut max_block_size = 0;
     let keypair = KeyPair::generate(0).unwrap();
-=======
-    let keypair = KeyPair::generate();
->>>>>>> 5b0654fb
     let creator_address = Address::from_public_key(&keypair.get_public_key());
     let op_gen = OpGenerator::default().expirery(1).creator(keypair);
     let operations = create_some_operations(OP_LEN, &op_gen);
