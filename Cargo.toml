--- conflicted
+++ resolved
@@ -98,13 +98,8 @@
 massa_wallet = { path = "./massa-wallet" }
 
 # Massa projects dependencies
-<<<<<<< HEAD
-massa-proto-rs = { git = "https://github.com/massalabs/massa-proto-rs", "rev" = "c7a29753d7d31864779db01e8260a8bf0748e10c" }
-massa-sc-runtime = { git = "https://github.com/massalabs/massa-sc-runtime", "branch" = "main" }
-=======
 massa-proto-rs = {git = "https://github.com/massalabs/massa-proto-rs", "rev" = "c7a29753d7d31864779db01e8260a8bf0748e10c"}
 massa-sc-runtime = {git = "https://github.com/massalabs/massa-sc-runtime", "branch" = "main"}
->>>>>>> 6535ffa8
 peernet = { git = "https://github.com/massalabs/PeerNet", "branch" = "main" }
 
 # Common dependencies
@@ -196,5 +191,5 @@
 tower-http = "0.4.0"
 tracing = "0.1"
 tracing-subscriber = "0.3"
-walkdir = "2.3.3"
-variant_count = "1.1.0"+variant_count = "1.1.0"
+walkdir = "2.3.3"