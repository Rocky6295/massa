--- conflicted
+++ resolved
@@ -35,14 +35,6 @@
 #[allow(clippy::large_enum_variant)]
 enum HeaderOrBlock {
     Header(WrappedHeader),
-<<<<<<< HEAD
-    Block(
-        BlockId,
-        Slot,
-        Map<OperationId, usize>,
-        Map<EndorsementId, u32>,
-    ),
-=======
     Block {
         id: BlockId,
         slot: Slot,
@@ -50,7 +42,6 @@
         endorsements: Map<EndorsementId, u32>,
         storage: Storage,
     },
->>>>>>> c0664087
 }
 
 impl HeaderOrBlock {
@@ -423,16 +414,10 @@
                         block_storage.store_block(a_block.block.clone()); //TODO export/import full block
                         Ok((
                             b_id,
-<<<<<<< HEAD
-                            BlockStatus::Active(Box::new(
-                                exported_active_block.to_active_block(storage.clone_with_refs())?,
-                            )),
-=======
                             BlockStatus::Active {
                                 a_block,
                                 storage: block_storage,
                             },
->>>>>>> c0664087
                         ))
                     })
                     .collect::<Result<_>>()?,
@@ -767,9 +752,6 @@
                 }) = self.block_statuses.get(block_id)
                 {
                     // If the operation is found in the active block.
-<<<<<<< HEAD
-                    if let Some(idx) = active_block.operation_set.get(&op_id) {
-=======
                     if let Some((idx, _)) = active_block.operation_set.get(&op_id) {
                         // If this is the first time we encounter the operation as present in an active block.
                         if operation.is_none() {
@@ -786,7 +768,6 @@
                             // Clone the operation.
                             operation = Some(stored_block.content.operations[*idx].clone());
                         }
->>>>>>> c0664087
                         in_blocks.insert(*block_id, (*idx, active_block.is_final));
                     }
                 }
